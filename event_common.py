--- conflicted
+++ resolved
@@ -27,15 +27,6 @@
     BackendCmds.cabal_project_status(view, backend_mgr)
 
 
-<<<<<<< HEAD
-def do_check_lint(view, fly_mode=False, continue_success=None):
-    if Settings.PLUGIN.enable_auto_check and Settings.PLUGIN.enable_auto_lint:
-        CheckAndLint.exec_check_and_lint(view, fly_mode=fly_mode, continue_success=continue_success)
-    elif Settings.PLUGIN.enable_auto_check:
-        CheckAndLint.exec_check(view, fly_mode=fly_mode, continue_success=continue_success)
-    elif Settings.PLUGIN.enable_auto_lint:
-        CheckAndLint.exec_lint(view, fly_mode=fly_mode, continue_success=continue_success)
-=======
 def do_check_lint(view, continue_success=None, error_handler=None):
     if Settings.PLUGIN.enable_auto_check and Settings.PLUGIN.enable_auto_lint:
         return CheckAndLint.exec_check_and_lint(view, continue_success=continue_success, error_handler=error_handler)
@@ -44,5 +35,4 @@
     elif Settings.PLUGIN.enable_auto_lint:
         return CheckAndLint.exec_lint(view, continue_success=continue_success, error_handler=error_handler)
 
-    return False
->>>>>>> 40d85961
+    return False