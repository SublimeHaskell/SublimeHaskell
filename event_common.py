--- conflicted
+++ resolved
@@ -27,15 +27,6 @@
     BackendCmds.cabal_project_status(view, backend_mgr)
 
 
-<<<<<<< HEAD
-def do_check_lint(view, fly_mode=False, on_done=None):
-    if Settings.PLUGIN.enable_auto_check and Settings.PLUGIN.enable_auto_lint:
-        return CheckAndLint.exec_check_and_lint(view, fly_mode=fly_mode, on_done=on_done)
-    elif Settings.PLUGIN.enable_auto_check:
-        return CheckAndLint.exec_check(view, fly_mode=fly_mode, on_done=on_done)
-    elif Settings.PLUGIN.enable_auto_lint:
-        return CheckAndLint.exec_lint(view, fly_mode=fly_mode, on_done=on_done)
-=======
 def do_check_lint(view, continue_success=None):
     if Settings.PLUGIN.enable_auto_check and Settings.PLUGIN.enable_auto_lint:
         return CheckAndLint.exec_check_and_lint(view, continue_success=continue_success)
@@ -44,5 +35,4 @@
     elif Settings.PLUGIN.enable_auto_lint:
         return CheckAndLint.exec_lint(view, continue_success=continue_success)
 
-    return False
->>>>>>> d34d3c4f
+    return False