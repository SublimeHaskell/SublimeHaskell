{
    // Enable auto completion of module imports
    "auto_complete_imports": true,

    // Enable auto completion of LANGUAGE pragmas
    "auto_complete_language_pragmas": true,

    // Enable auto build project on save
    "enable_auto_build": false,

    // Haskell build system. Choices are:
    //
    // "cabal": Use cabal to build projects
    // "cabal-new-build": Use the new cabal build system
    // "stack" Use stack to build projects
    //
    // Ideally, you should put your default preference in your User preferences.
    //
    // May be set on a per-project basis in SublimeHaskell project settings.
    "haskell_build_tool": "stack",

    // Enable auto check on save
    "enable_auto_check": true,

    // Enable auto lint on save (as hints when building)
    "enable_auto_lint": true,

    // Enable infer types on save
    "enable_infer_types": true,

    // Show only: Limit what compiler or backend messages get marked or displayed
    "show_only": {
        "errors": true,
        "warnings": true,
        "hints": true
    },

    // How to build the cabal project in order to obtain error messages.
    // This option exists because `cabal build` is slow and cannot re-print
    // warnings of already compiled modules.
    //
    // (Also see https://github.com/haskell/cabal/issues/1179, cabal 1.16).
    //
    // Possible values:
    //
    // - "normal": A normal build using the haskell_build_tool builder. This is
    //   a full build of the project.
    //
    // - "normal-then-warnings": A normal build that also collects project-wide
    //   warnings. This runs the builder tool twice.
    //
    // - "normal-then-test": A normal build that runs tests after a successful
    //   build.
    //
    // - "normal-then-bench": A normal build that runs benchmarks after a
    //   successful build.
    //
    // - "typecheck": Performs a type check of the whole project, trying to not
    //   do any more than necesssary to give faster feedback. Consider turning
    //   auto-build off and enable auto-check instead.
    //
    // - "typecheck-then-warnings": Like "typecheck", but afterwards collects
    //    warnings like "normal-then-warnings".
    //
    // Please note that it is currently impossible to properly use a `-fno-code`
    // build on a cabal project that links a shared library; it errors too early.
    // (https://github.com/haskell/cabal/issues/1176, cabal 1.16).
    //
    // This can be a project-specific setting (see per-project settings at the end
    // of this document.)
    "auto_build_mode": "normal-then-warnings",

    // Use the improved/alternate Haskell syntax?
    //
    // SublimeHaskell ships with an improved/alternate syntax highlighter. If this setting
    // 'true', Haskell files will use the new highlighter. If false, Haskell files will
    // revert to the Haskell highlighter shipped with ST.
    "use_improved_syntax": true,

    // Show output window on clean/configure/build/install:
    "show_output_window": true,

    // Show error window on build/check/lint:
    "show_error_window": true,

    // Add the "standard" directories where cabal and stack install executables,
    // if they exist, in the following order (top to bottom):
    //
    // stack's install dir
    // user bindir from $HOME/.cabal/config (*nix) or  %APPDATA%/cabal/config (WinXX)
    // global bindir from $HOME/.cabal/config (*nix) or %APPDATA%/cabal/config (WinXX)
    //
    // The defaults are:
    //
    // stack:  {$HOME/.local|%APPDATA%/local}/bin
    // user:   {$HOME/.cabal|%APPDATA%/cabal}/bin
    // global: {/usr/local|%PROGRAMFILES%/Haskell}/bin
    "add_standard_dirs": true,

    // Extra directories prepended to the PATH environment variable to
    // supplement searching for various Haskell executables, such as ghc and
    // stack.
    //
    // Note: You can use environment variables here, e.g., $HOME and %APPDATA%.
    // Only "%something%" will work on Windows platforms. You can also use the
    // tilde ("~") as an abbreviation for your home directory.
    //
    // If used in combination with "add_standard_dirs", PATH is:
    //
    //   [add_to_PATH directories] + [standard_dirs] + [PATH]
    "add_to_PATH": [],


    // Add word completions to the completions list. This consists of any word
    // in the current document that is longer than 3 characters.
    "add_word_completions": false,

    // Add default completions from the Haskell.sublime-completions file. You can
    // probably leave this setting false, unless you're using the "none" backend.
    "add_default_completions": false,

    // Auto autocompletion popup on '.' in import list
    "auto_completion_popup": false,

    // Additional ghc options for use in ghc-mod and ModuleInspector, for example "-package ghc"
    "ghc_opts": [],

<<<<<<< HEAD
    // Additional options for lint
    "lint_opts": [],
=======
    // Additional HLint options, usually to specify a customi[sz]ed 'hlint.yaml' rule spec.
    "hlint_opts:": [],
>>>>>>> cc730107

    // ~=~=~=~=~=~=~=~=~=~=~=~=~=~=~=~=~=~=~=~=~=~=~=~=~=~=~=~=~=~=~=~=~=~=~=~=~=~=~=~=~=~=~=~=~=~=~=~=~=~=
    // Backend selection:
    // ~=~=~=~=~=~=~=~=~=~=~=~=~=~=~=~=~=~=~=~=~=~=~=~=~=~=~=~=~=~=~=~=~=~=~=~=~=~=~=~=~=~=~=~=~=~=~=~=~=~=

    // The backend dictionary, whose structure is:
    //
    //  "name of backend": {
    //    "default": true|false,             // Only one of your backends should be true. SublimeHaskell will use the first
    //                                       // default backend it finds if there is more than one default backend.
    //                                       // (remember: this is a dictionary, so it's not necessarily the one you think
    //                                       // it should be.)
    //    "backend": "hsdev|ghc-mod|none",   // Self explanatory
    //    "options": {
    //      // see below
    //    }
    //  }
    //
    // There are three backends: "hsdev", "ghc-mod" and "none".
    //
    // Options for hsdev:
    //
    //     port:        [default: "4567"]      TCP port where SublimeHaskell will connect to hsdev
    //     host:        [defualt: "localhost"] Host name SublimeHaskell will connect to hsdev
    //     local:       [default: true]        Should SublimeHaskell create a local hsdev server process? Specify false if you
    //                                         want to connect to a remote hsdev server
    //     exec-with:   [default: ""]          Should SublimeHaskell use "stack" or "cabal" to when starting
    //                                         the hsdev executable?
    //     install-dir: [default ""]           Used in conjunction with "exec-with"; this is the directory where SublimeHaskell
    //                                         can find  the hsdev executable.
    //
    // There are no additional options for either the ghc-mod or none backends

    "backends": {
        "Local hsdev": {
            "default": true,
            "backend": "hsdev",
            "options": {
              "local": true,
              "port": 4567
            }
        },
        "ghc-mod": {
            "default": false,
            "backend": "ghc-mod"
        },
        "Remote hsdev@localhost:4567": {
            "default": false,
            "backend": "hsdev",
            "options": {
                "local": false,
                "host": "localhost",
                "port": 4567
            }
        },
        "Cabal-sandboxed local hsdev": {
            "default": false,
            "backend": "hsdev",
            "options": {
              "local": true,
              "port": 4567,
              "exec-with": "cabal"
              // ^^^^^^^^^^^^^^^^^ Remember to insert a comma (",") after this line once you set install-dir
              // to hsdev's installation directory.
              //
              // Force a diagnostic message because this has to be set in conjunction with exec-with:
              // "install-dir": "$HOME/totally/invalid/directory"
            }
        },
        "Stack-exec local hsdev": {
            "default": false,
            "backend": "hsdev",
            "options": {
              "local": true,
              "port": 4567,
              "exec-with": "stack"
              // ^^^^^^^^^^^^^^^^^ Remember to insert a comma (",") after this line once you set install-dir
              // to hsdev's installation directory.
              //
              // Force a diagnostic message because this has to be set in conjunction with exec-with:
              // "install-dir": "$HOME/totally/invalid/directory"
            }
        },
        "Cabal new-build local hsdev": {
            "default": false,
            "backend": "hsdev",
            "options": {
              "port": 4567,
              "exec-with": "cabal-new-build"
              // ^^^^^^^^^^^^^^^^^ Remember to insert a comma (",") after this line once you set install-dir
              // to hsdev's installation directory.
              //
              // Force a diagnostic message because this has to be set in conjunction with exec-with:
              // "install-dir": "$HOME/totally/invalid/directory"
            }
        },
        "No backend": {
            "default": false,
            "backend": "none"
        }
    },

    // ~=~=~=~=~=~=~=~=~=~=~=~=~=~=~=~=~=~=~=~=~=~=~=~=~=~=~=~=~=~=~=~=~=~=~=~=~=~=~=~=~=~=~=~=~=~=~=~=~=~=
    // User interaction settings:
    // ~=~=~=~=~=~=~=~=~=~=~=~=~=~=~=~=~=~=~=~=~=~=~=~=~=~=~=~=~=~=~=~=~=~=~=~=~=~=~=~=~=~=~=~=~=~=~=~=~=~=

    // reinspect modified & unsaved source
    "inspect_modified": false,

    // idle time in seconds before inspection modified & unsaved file
    "inspect_modified_idle": 1,

    // lint & check on the fly
    "lint_check_fly": false,

    // idle time in seconds before lint & check on the fly
    "lint_check_fly_idle": 5,

    // Use unicode symbols info 'symbol info panel'
    "unicode_symbol_info": true,

    // Enable hdocs, disabled by default since 'hdocs' is not on hackage yet
    // It can be manually installed from http://github.com/mvoidex/hdocs
    "enable_hdocs": false,

    // Enable inpecting modules with SublimeHaskell's ModuleInspector.
    // Needed for autocompletion.
    // This can take a lot of time in really big Haskell projects.
    // Changing this requires a Sublime restart.
    "inspect_modules": true,

    // Additional ghc options for repl
    "ghci_opts": [],

    // Run a code indenter/prettyfier after save.
    "prettify_on_save": false,
    // The prettifier to use when indenting/prettifying on save. Valid options are "stylish-haskell" or "hindent"
    "prettify_executable": "stylish-haskell",
    // Option list for hindent
    //
    // NOTE: This is not a string. Having Python parse an option string will be suboptimal. Use a list of options
    // instead, e.g., ['--foo', '--bar', '--baz']
    "hindent_options": [],
    // Option list for stylish-haskell
    //
    // NOTE: This is not a string. Having Python parse an option string will be suboptimal. Use a list of options
    // instead, e.g., ['--foo', '--bar', '--baz']
    "stylish_options": [],

    // ~=~=~=~=~=~=~=~=~=~=~=~=~=~=~=~=~=~=~=~=~=~=~=~=~=~=~=~=~=~=~=~=~=~=~=~=~=~=~=~=~=~=~=~=~=~=~=~=~=~=
    // Logging verbosity
    // ~=~=~=~=~=~=~=~=~=~=~=~=~=~=~=~=~=~=~=~=~=~=~=~=~=~=~=~=~=~=~=~=~=~=~=~=~=~=~=~=~=~=~=~=~=~=~=~=~=~=

    // Log level, 0 — no log, 1 — errors, 2 — warnings, 3 — info messages, 4 — debug, 5 — trace
    "log": 1,

    // hsdev logging output:
    //
    // !!!PAY ATTENTION TO YOUR HSDEV VERSION!!!
    //
    // hsdev version 0.2.2.0 and below: The "hsdev_log_config" preference controls hsdev's logging. It has several interesting
    // values: 'use default' (somewhat verbose, informational), 'use silent' (quiet)
    //
    // hsdev version 0.2.3.0 and higher: The "hsdev_log_level" preference controls hsdev's logging. Valid values are
    // 'trace', 'debug', 'info', 'warning', 'error' and 'fatal'.
    "hsdev_log_config": "use silent",
    "hsdev_log_level": "warning",

    // Backend debugging flags/tokens: This is a list of tokens used for debugging the various SublimeHaskell components,
    // inspired by hacking on the hsdev backend.
    //
    // "all_messages": Emit all messages (send and receive)
    // "callbacks": Show interesting information about 'hsdev' callbacks
    // "completions": Completion generator diagnostics and debug
    // "event_viewer": Event handling dignostics and debug
    // "fly_mode": Fly mode debugging
    // "inspection": Source inspection debugging
    // "recv_messages": Emit all received messages
    // "send_messages": Emit all sent messages
    // "socket_pool": Keep track of the socket pool avail/used sizes.
    "component_debug": []

    // SublimeHaskell per-project settings (or "things you can put in your .sublime-project file")
    //
    // - active_stack_config
    // - auto_build_mode
    // - haskell_build_tool
    // - show_only
    //
    // Example:
    // {
    //   "folders":
    //   [
    //     {
    //       "path": "."
    //     }
    //   ],
    //   "SublimeHaskell": {
    //     // SublimeHaskell project settings here:
    //     "haskell_build_tool": "cabal-new-build"
    //   }
    // }
}<|MERGE_RESOLUTION|>--- conflicted
+++ resolved
@@ -125,13 +125,8 @@
     // Additional ghc options for use in ghc-mod and ModuleInspector, for example "-package ghc"
     "ghc_opts": [],
 
-<<<<<<< HEAD
-    // Additional options for lint
+    // Additional HLint options, usually to specify a customi[sz]ed 'hlint.yaml' rule spec.
     "lint_opts": [],
-=======
-    // Additional HLint options, usually to specify a customi[sz]ed 'hlint.yaml' rule spec.
-    "hlint_opts:": [],
->>>>>>> cc730107
 
     // ~=~=~=~=~=~=~=~=~=~=~=~=~=~=~=~=~=~=~=~=~=~=~=~=~=~=~=~=~=~=~=~=~=~=~=~=~=~=~=~=~=~=~=~=~=~=~=~=~=~=
     // Backend selection:
