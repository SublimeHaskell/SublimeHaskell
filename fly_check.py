import threading
import time

import sublime
import sublime_plugin

import SublimeHaskell.autocomplete as Autocomplete
import SublimeHaskell.event_common as EventCommon
import SublimeHaskell.internals.backend_mgr as BackendManager
import SublimeHaskell.internals.settings as Settings
import SublimeHaskell.internals.utils as Utils
import SublimeHaskell.sublime_haskell_common as Common
import SublimeHaskell.types as Types


WAIT_TIMEOUT = 30.0  # secs


class FlyCheckViewEventListener(sublime_plugin.ViewEventListener):
    '''The heart of fly-check support. As a view event listener, there will be an instance of this view listener
    attached to each Haskell source view.
    '''

    @classmethod
    def is_applicable(cls, settings):
        return Common.settings_has_haskell_source(settings)


    @classmethod
    def applies_to_primary_view_only(cls):
        return True


    def __init__(self, view):
        super().__init__(view)
        self.autocompleter = Autocomplete.AutoCompleter()
        self.fly_lock = threading.RLock()
        self.fly_check_loop = threading.Event()
        self.fly_check_flag = threading.Event()
        self.fly_check_thread = None
        self.next_flycheck = time.time() + Settings.PLUGIN.lint_check_fly_idle

        # They should start out as clear. Paranoia.
        self.fly_check_loop.clear()
        self.fly_check_flag.clear()


    def on_activated(self):
        if Settings.PLUGIN.lint_check_fly:
            with self.fly_lock:
                self.fly_check_thread = threading.Thread(target=self.fly_check,
                                                         name='fly-{0}'.format(self.view.file_name()))
                self.fly_check_loop.clear()
                self.fly_check_flag.clear()
                self.next_flycheck = time.time() + Settings.PLUGIN.lint_check_fly_idle

                self.fly_check_thread.start()
        else:
            self.fly_check_thread = None


    def on_deactivated(self):
        if self.fly_check_thread is not None:
            self.fly_check_loop.set()
            self.fly_check_flag.set()
            self.fly_check_thread.join()
            self.fly_check_thread = None


    def on_modified(self):
        if Settings.PLUGIN.lint_check_fly:
            with self.fly_lock:
                self.next_flycheck = time.time() + Settings.PLUGIN.lint_check_fly_idle
            self.fly_check_flag.set()


    def fly_check(self):
        tmo_event = threading.Event()
        tmo_event.clear()
        delta_t = None

        while not self.fly_check_loop.is_set():
            # Wait for the on_modified method to set the flag to let us know that there's something
            # for which we need to take action.

            if Settings.COMPONENT_DEBUG.fly_mode:
                print('fly: waiting for check flag, timeout {0}'.format(delta_t))

            self.fly_check_flag.wait(delta_t)
            if not self.fly_check_loop.is_set():
                with self.fly_lock:
                    delta_t = self.next_flycheck - time.time()

                if Settings.COMPONENT_DEBUG.fly_mode:
                    print('fly: delta_t = {0}'.format(delta_t))

                if delta_t <= 0:
                    done_check = threading.Event()
                    done_check.clear()
                    Utils.run_async('fly-check', self.do_fly, done_check)
                    # Timeout shouldn't be needed... but paranoia is a good thing.
                    done_check.wait(WAIT_TIMEOUT)
                    delta_t = None

                self.fly_check_flag.clear()

    def scan_contents(self):
        current_file_name = self.view.file_name()

        status_msg = Common.status_message_process("Scanning {0}".format(current_file_name))
        status_msg.start()

        def scan_resp(_resp):
            status_msg.result_ok()
            _project_dir, project_name = Common.locate_cabal_project_from_view(self.view)
<<<<<<< HEAD
            EventCommon.update_completions_async(self.autocompleter, project_name, files=[current_file_name])

        def scan_err(_err, _details):
            status_msg.result_fail()
=======
            self.autocompleter.drop_completions_async(current_file_name)
            self.autocompleter.generate_completions_cache(project_name, current_file_name, contents=view_contents)

        def scan_err(_err, _details):
            status_msg.result_fail()

        BackendManager.active_backend().scan(files=[current_file_name], contents=view_contents,
                                             on_response=scan_resp, on_error=scan_err)
>>>>>>> 40d85961

        BackendManager.active_backend().scan(files=[current_file_name], on_response=scan_resp, on_error=scan_err)

    def do_fly(self, done_check):
<<<<<<< HEAD
        ## Do the flycheck...
        def on_done(successful_build):
            if done_check:
                done_check.set()

            sublime.set_timeout(self.scan_contents, 0)
            # Types.refresh_view_types(self.view)

        if self.view.is_dirty():
            current_file_name = self.view.file_name()
            BackendManager.active_backend().set_file_contents(file=current_file_name,
                                                              contents=self.view.substr(sublime.Region(0, self.view.size())))

        EventCommon.do_check_lint(self.view, fly_mode=True, continue_success=on_done)
=======
        def on_done(_view):
            if done_check:
                done_check.set()

            Types.refresh_view_types(self.view)
            self.scan_contents()

        def on_error(_view):
            # Make sure to release the event, even if an error happens.
            if done_check:
                done_check.set()

        EventCommon.do_check_lint(self.view, continue_success=on_done, error_handler=on_error)
>>>>>>> 40d85961
<|MERGE_RESOLUTION|>--- conflicted
+++ resolved
@@ -113,26 +113,14 @@
         def scan_resp(_resp):
             status_msg.result_ok()
             _project_dir, project_name = Common.locate_cabal_project_from_view(self.view)
-<<<<<<< HEAD
             EventCommon.update_completions_async(self.autocompleter, project_name, files=[current_file_name])
 
         def scan_err(_err, _details):
             status_msg.result_fail()
-=======
-            self.autocompleter.drop_completions_async(current_file_name)
-            self.autocompleter.generate_completions_cache(project_name, current_file_name, contents=view_contents)
-
-        def scan_err(_err, _details):
-            status_msg.result_fail()
-
-        BackendManager.active_backend().scan(files=[current_file_name], contents=view_contents,
-                                             on_response=scan_resp, on_error=scan_err)
->>>>>>> 40d85961
 
         BackendManager.active_backend().scan(files=[current_file_name], on_response=scan_resp, on_error=scan_err)
 
     def do_fly(self, done_check):
-<<<<<<< HEAD
         ## Do the flycheck...
         def on_done(successful_build):
             if done_check:
@@ -141,24 +129,14 @@
             sublime.set_timeout(self.scan_contents, 0)
             # Types.refresh_view_types(self.view)
 
+        def on_error(_view):
+            # Make sure to release the event, even if an error happens.
+            if done_check:
+                done_check.set()
+
         if self.view.is_dirty():
             current_file_name = self.view.file_name()
             BackendManager.active_backend().set_file_contents(file=current_file_name,
                                                               contents=self.view.substr(sublime.Region(0, self.view.size())))
 
-        EventCommon.do_check_lint(self.view, fly_mode=True, continue_success=on_done)
-=======
-        def on_done(_view):
-            if done_check:
-                done_check.set()
-
-            Types.refresh_view_types(self.view)
-            self.scan_contents()
-
-        def on_error(_view):
-            # Make sure to release the event, even if an error happens.
-            if done_check:
-                done_check.set()
-
-        EventCommon.do_check_lint(self.view, continue_success=on_done, error_handler=on_error)
->>>>>>> 40d85961
+        EventCommon.do_check_lint(self.view, fly_mode=True, continue_success=on_done, error_handler=on_error)