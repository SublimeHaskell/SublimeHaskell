import errno
import fnmatch
import os
import sublime
import sublime_plugin
import subprocess
import threading
import time

# Maximum seconds to wait for window to appear
# This dirty hack is used in wait_for_window function
MAX_WAIT_FOR_WINDOW = 10

# The path to where this package is installed:
PACKAGE_PATH = None

# Panel for SublimeHaskell errors
SUBLIME_ERROR_PANEL_NAME = 'haskell_sublime_load'


# Setting can't be get from not main threads
# So we using a trick:
# Once setting loaded from main thread, it also stored in sublime_haskell_settings dictionary
# and callback attached to update its value
# And then setting can be get from any thread with get_setting_async
# But setting must be loaded at least once from main thread
# Some settings are loaded only from secondary threads, so we loading them here for first time
def preload_settings():
    # Now we can use get_setting_async for 'add_to_PATH' safely
    get_setting('add_to_PATH')
    get_setting('use_cabal_dev')
    get_setting('cabal_dev_sandbox')
    get_setting('cabal_dev_sandbox_list')
    get_setting('enable_auto_build')
    get_setting('show_output_window')
    get_setting('enable_ghc_mod')
    get_setting('snippet_replace')
    get_setting('ghc_opts')

# SublimeHaskell settings dictionary
# used to retrieve it async from any thread
sublime_haskell_settings = {}


def is_enabled_haskell_command(view = None, must_be_project=True, must_be_main=False, must_be_file = False):
    """Returns True if command for .hs can be invoked"""
    window, view, file_shown_in_view = get_haskell_command_window_view_file_project(view)

    if not window or not view:
        return False

    if must_be_file and not file_shown_in_view:
        return False

    syntax_file_for_view = view.settings().get('syntax').lower()
    if 'haskell' not in syntax_file_for_view:
        return False

    if not must_be_project:
        return True

    cabal_project_dir = get_cabal_project_dir_of_view(view)
    if not cabal_project_dir:
        return False
    return True


def get_haskell_command_window_view_file_project(view = None):
    """Returns window, view and file"""
    if view:
        return view.window(), view, view.file_name()

    window = sublime.active_window()
    view = None
    if window:
        view = window.active_view()
    file_name = None
    if view:
        file_name = view.file_name()
    return window, view, file_name


def decode_bytes(s):
    if int(sublime.version()) < 3000:
        return s
    return s.decode()


def call_and_wait(command, **popen_kwargs):
    return call_and_wait_with_input(command, None, **popen_kwargs)


def call_and_wait_with_input(command, input_string, **popen_kwargs):
    """Run the specified command, block until it completes, and return
    the exit code, stdout, and stderr.
    Extends os.environment['PATH'] with the 'add_to_PATH' setting.
    Additional parameters to Popen can be specified as keyword parameters."""
    if subprocess.mswindows:
        startupinfo = subprocess.STARTUPINFO()
        startupinfo.dwFlags |= subprocess.STARTF_USESHOWWINDOW
        popen_kwargs['startupinfo'] = startupinfo

    # For the subprocess, extend the env PATH to include the 'add_to_PATH' setting.
    extended_env = dict(os.environ)
    PATH = os.getenv('PATH') or ""
    extended_env['PATH'] = ':'.join(get_setting_async('add_to_PATH', []) + [PATH])

    process = subprocess.Popen(
        command,
        stdout=subprocess.PIPE,
        stderr=subprocess.PIPE,
        stdin=subprocess.PIPE,
        env=extended_env,
        **popen_kwargs)
    stdout, stderr = process.communicate(input_string)
    exit_code = process.wait()
    return (exit_code, decode_bytes(stdout), decode_bytes(stderr))


def log(message):
    print(u'Sublime Haskell: {0}'.format(message))


def get_cabal_project_dir_and_name_of_view(view):
    """Return the path to the .cabal file project for the source file in the
    specified view. The view must show a saved file, the file must be Haskell
    source code, and the file must be under a directory containing a .cabal file.
    Otherwise, return None.
    """
    # Check that the view is showing a saved file:
    file_shown_in_view = view.file_name()
    if file_shown_in_view is None:
        return None, None
    # Check that the file is Haskell source code:
    syntax_file_for_view = view.settings().get('syntax').lower()
    if 'haskell' not in syntax_file_for_view:
        return None, None
    return get_cabal_project_dir_and_name_of_file(file_shown_in_view)


def get_cabal_project_dir_of_view(view):
    return get_cabal_project_dir_and_name_of_view(view)[0]


def get_cabal_project_dir_and_name_of_file(filename):
    """Return the path to the .cabal file and name of project for the specified file."""
    # Check that a .cabal file is present:
    directory_of_file = os.path.dirname(filename)
    cabal_file_path = find_file_in_parent_dir(directory_of_file, '*.cabal')
    if cabal_file_path is None:
        return None, None
    # Return the directory containing the .cabal file:
    project_path, cabal_file = os.path.split(cabal_file_path)
    project_name = os.path.splitext(cabal_file)[0]
    return project_path, project_name


def get_cabal_project_dir_of_file(filename):
    """Return the path to the .cabal file project for the specified file."""
    return get_cabal_project_dir_and_name_of_file(filename)[0]


def get_cabal_in_dir(cabal_dir):
    """Return .cabal file for cabal directory"""
    for entry in os.listdir(cabal_dir):
        if entry.endswith(".cabal"):
            project_name = os.path.splitext(entry)[0]
            return (project_name, os.path.join(cabal_dir, entry))
    return (None, None)


def find_file_in_parent_dir(subdirectory, filename_pattern):
    """Look for a file with the specified name in a parent directory of the
    specified directory. If found, return the file's full path. Otherwise,
    return None."""
    current_dir = subdirectory
    while True:
        # See if the current directory contains the desired file:
        for name in os.listdir(current_dir):
            full_path = os.path.join(current_dir, name)
            matches_pattern = fnmatch.fnmatch(name, filename_pattern)
            if matches_pattern and os.path.isfile(full_path):
                return full_path
        # Get the next directory up:
        last_dir = current_dir
        current_dir = os.path.dirname(current_dir)
        # Check to see if we have reached the root directory:
        if last_dir == current_dir:
            return None


def are_paths_equal(path, other_path):
    "Test whether filesystem paths are equal."
    path = os.path.abspath(path)
    other_path = os.path.abspath(other_path)
    return path == other_path


def current_cabal():
    """
    Returns current cabal-dev sandbox or 'cabal'
    """
    if get_setting_async('use_cabal_dev'):
        return get_setting_async('cabal_dev_sandbox')
    else:
        return 'cabal'

def current_sandbox():
    """
    Returns current cabal-def sandbox or None
    """
    if get_setting_async('use_cabal_dev'):
        return get_setting_async('cabal_dev_sandbox')
    else:
        return None

def cabal_name_by_sandbox(sandbox):
    if not sandbox:
        return current_cabal()
    return sandbox

def sandbox_by_cabal_name(cabal):
    if cabal == 'cabal':
        return None
    return cabal

def attach_sandbox(cmd, sandbox = None):
    """Attach sandbox arguments to command"""
    if not sandbox:
        sandbox = get_setting_async('cabal_dev_sandbox')
    if len(sandbox) > 0:
        return cmd + ['-s', sandbox]
    return cmd


def try_attach_sandbox(cmd, sandbox = None):
    """Attach sandbox if use_cabal_dev enabled"""
    if not get_setting_async('use_cabal_dev'):
        return cmd
    return attach_sandbox(cmd, sandbox)


def attach_cabal_sandbox(cmd, cabal = None):
    """
    Attach sandbox if cabal is sandbox path, attach nothing on 'cabal',
    and attach sandbox by settings on None
    """
    if not cabal:
        cabal = current_cabal()
    if cabal == 'cabal':
        return cmd
    return cmd + ['-s', cabal]


def get_settings():
    return sublime.load_settings("SublimeHaskell.sublime-settings")


def save_settings():
    sublime.save_settings("SublimeHaskell.sublime-settings")


def get_setting(key, default=None):
    "This should be used only from main thread"
    # Get setting
    result = get_settings().get(key, default)
    # Key was not retrieved, save its value and add callback to auto-update
    if key not in sublime_haskell_settings:
        sublime_haskell_settings[key] = result
        get_settings().add_on_change(key, lambda: update_setting(key))
    return result


def update_setting(key):
    "Updates setting as it was changed"
    sublime_haskell_settings[key] = get_setting(key)


def get_setting_async(key, default=None):
    """
    Get setting from any thread
    Note, that setting must be loaded before by get_setting from main thread
    """
    # Reload it in main thread for future calls of get_setting_async
    sublime.set_timeout(lambda: update_setting(key), 0)
    if key not in sublime_haskell_settings:
        # Load it in main thread, but for now all we can do is result default
        return default
    return sublime_haskell_settings[key]


def set_setting(key, value):
    """Set setting and update dictionary"""
    sublime_haskell_settings[key] = value
    get_settings().set(key, value)

def get_cwd(filename = None):
    """
    Get cwd for filename: cabal project path, file path or os.getcwd()
    """
    cwd = (get_cabal_project_dir_of_file(filename) or os.path.dirname(filename)) if filename else os.getcwd()
    return cwd

def call_ghcmod_and_wait(arg_list, filename=None, cabal = None):
    """
    Calls ghc-mod with the given arguments.
    Shows a sublime error message if ghc-mod is not available.
    """

    ghc_opts = get_setting_async('ghc_opts')
    ghc_opts_args = ["-g", ' '.join(ghc_opts)] if ghc_opts else []

    try:
        command = attach_cabal_sandbox(['ghc-mod'] + arg_list + ghc_opts_args, cabal)

        # log('running ghc-mod: {0}'.format(command))

        exit_code, out, err = call_and_wait(command, cwd=get_cwd(filename))

        if exit_code != 0:
            raise Exception("ghc-mod exited with status %d and stderr: %s" % (exit_code, err))

        return crlf2lf(out)

    except OSError as e:
        if e.errno == errno.ENOENT:
            output_error(sublime.active_window(),
                "SublimeHaskell: ghc-mod was not found!\n"
                + "It is used for LANGUAGE and import autocompletions and type inference.\n"
                + "Try adjusting the 'add_to_PATH' setting.\n"
                + "You can also turn this off using the 'enable_ghc_mod' setting.")


def wait_for_window_callback(on_appear, seconds_to_wait):
    window = sublime.active_window()
    if window:
        on_appear(window)
        return
    if seconds_to_wait == 0:
        return
    sublime.set_timeout(lambda: wait_for_window_callback(on_appear, seconds_to_wait - 1), 1000)


def wait_for_window(on_appear, seconds_to_wait=MAX_WAIT_FOR_WINDOW):
    """
    Wait for window to appear on startup
    It's dirty hack, but I have no idea how to make it better
    """
    sublime.set_timeout(lambda: wait_for_window_callback(on_appear, seconds_to_wait), 0)



class SublimeHaskellOutputText(sublime_plugin.TextCommand):
    """
    Helper command to output text to any view
    TODO: Is there any default command for this purpose?
    """
    def run(self, edit, text = None):
        if not text:
            return
        self.view.insert(edit, self.view.size(), text)



def output_error(window, text):
    "Write text to Sublime's output panel with important information about SublimeHaskell error during load"
    output_view = window.get_output_panel(SUBLIME_ERROR_PANEL_NAME)
    output_view.set_read_only(False)

    output_view.run_command('sublime_haskell_output_text', {
        'text': text})

    output_view.set_read_only(True)

    window.run_command('show_panel', {'panel': 'output.' + SUBLIME_ERROR_PANEL_NAME})

class SublimeHaskellError(RuntimeError):
    def __init__(self, what):
        self.reason = what

def sublime_status_message(msg):
    """
    Pure msg with 'SublimeHaskell' prefix and set_timeout
    """
    sublime.set_timeout(lambda: sublime.status_message(u'SublimeHaskell: {0}'.format(msg)), 0)

def show_status_message(msg, isok = None):
    """
    Show status message with check mark (isok = true), ballot x (isok = false) or ... (isok = None)
    """
    mark = u'...'
    if isok is not None:
        mark = u' \u2714' if isok else u' \u2718'
    sublime_status_message(u'{0}{1}'.format(msg, mark))

def with_status_message(msg, action):
    """
    Show status message for action with check mark or with ballot x
    Returns whether action exited properly
    """
    try:
        show_status_message(msg)
        action()
        show_status_message(msg, True)
        return True
    except SublimeHaskellError as e:
        show_status_message(msg, False)
        log(e.reason)
        return False

def crlf2lf(s):
    " CRLF -> LF "
    if not s:
        return ''
    return s.replace('\r\n', '\n')

class StatusMessage(threading.Thread):
    messages = {}
    # List of ((priority, time), StatusMessage)
    # At start, messages adds itself to list, at cancel - removes
    # First element of list is message with highest priority
    priorities_lock = threading.Lock()
    priorities = []

    def __init__(self, msg, timeout, priority):
        super(StatusMessage, self).__init__()
        self.interval = 0.5
        self.timeout = timeout
        self.priority = priority
        self.msg = msg
        self.times = 0
        self.event = threading.Event()
        self.event.set()
        self.timer = None

    def run(self):
        self.add_to_priorities()
        try:
            self.update_message()
            while self.event.is_set():
                self.timer = threading.Timer(self.interval, self.update_message)
                self.timer.start()
                self.timer.join()
        finally:
            self.remove_from_priorities()

    def cancel(self):
        self.event.clear()
        if self.timer:
            self.timer.cancel()

    def update_message(self):
        dots = self.times % 4
        self.times += 1
        self.timeout -= self.interval

        if self.is_highest_priority():
            sublime_status_message(u'{0}{1}'.format(self.msg, '.' * dots))
    
        if self.timeout <= 0:
            self.cancel()

    def add_to_priorities(self):
        with StatusMessage.priorities_lock:
            StatusMessage.priorities.append(((self.priority, time.clock()), self))
            StatusMessage.priorities.sort(key = lambda x: (-x[0][0], x[0][1], x[1]))

    def remove_from_priorities(self):
        with StatusMessage.priorities_lock:
            StatusMessage.priorities = [(i, msg) for i, msg in StatusMessage.priorities if msg != self]

    def is_highest_priority(self):
        with StatusMessage.priorities_lock:
            if StatusMessage.priorities:
                return StatusMessage.priorities[0][1] == self
            else:
                return False

    def change_message(self, new_msg):
        self.msg = new_msg

def show_status_message_process(msg, isok = None, timeout = 60, priority = 0):
    """
    Same as show_status_message, but shows permanently until called with isok not None
    There can be only one message process in time, message with highest priority is shown
    For example, when building project, there must be only message about building
    """
    if isok is not None:
        if msg in StatusMessage.messages:
            StatusMessage.messages[msg].cancel()
            del StatusMessage.messages[msg]
        show_status_message(msg, isok)
    else:
        if msg in StatusMessage.messages:
            StatusMessage.messages[msg].cancel()

        StatusMessage.messages[msg] = StatusMessage(msg, timeout, priority)
        StatusMessage.messages[msg].start()

def is_haskell_source(view = None):
    return is_enabled_haskell_command(view, False)

class with_status_message(object):
    def __init__(self, msg, isok, show_message):
        self.msg = msg
        self.isok = isok
        self.show_message = show_message

    def __enter__(self):
        self.show_message(self.msg)
        return self

    def __exit__(self, type, value, traceback):
        if type:
            self.show_message(self.msg, False)
        else:
            self.show_message(self.msg, self.isok)

    def ok(self):
        self.isok = True

    def fail(self):
        self.isok = False

    def change_message(self, new_msg):
        if self.msg in StatusMessage.messages:
            StatusMessage.messages[self.msg].change_message(new_msg)

    def percentage_message(self, current, total = 100):
        self.change_message('{0} ({1}%)'.format(self.msg, int(current * 100 / total)))

def status_message(msg, isok = True):
    return with_status_message(msg, isok, show_status_message)

def status_message_process(msg, isok = True, timeout = 60, priority = 0):
    return with_status_message(msg, isok, lambda m, ok = None: show_status_message_process(m, ok, timeout, priority))

<<<<<<< HEAD
def sublime_haskell_package_path():
    return os.path.join(sublime.packages_path(), 'SublimeHaskell')


def plugin_loaded():
    global PACKAGE_PATH
    PACKAGE_PATH = sublime_haskell_package_path()
    preload_settings()
    
if int(sublime.version()) < 3000:
    plugin_loaded()
=======
class LockedObject(object):
    """
    Object with lock
    x = LockedObject(some_value)
    with x as v:
        v...
    """

    def __init__(self, obj):
        self.object_lock = threading.Lock()
        self.object = obj

    def __enter__(self):
        self.object_lock.__enter__()
        return self.object

    def __exit__(self):
        self.object_lock.__exit__()
>>>>>>> bcc01b26
<|MERGE_RESOLUTION|>--- conflicted
+++ resolved
@@ -535,7 +535,6 @@
 def status_message_process(msg, isok = True, timeout = 60, priority = 0):
     return with_status_message(msg, isok, lambda m, ok = None: show_status_message_process(m, ok, timeout, priority))
 
-<<<<<<< HEAD
 def sublime_haskell_package_path():
     return os.path.join(sublime.packages_path(), 'SublimeHaskell')
 
@@ -547,7 +546,7 @@
     
 if int(sublime.version()) < 3000:
     plugin_loaded()
-=======
+
 class LockedObject(object):
     """
     Object with lock
@@ -565,5 +564,4 @@
         return self.object
 
     def __exit__(self):
-        self.object_lock.__exit__()
->>>>>>> bcc01b26
+        self.object_lock.__exit__()