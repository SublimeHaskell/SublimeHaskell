--- conflicted
+++ resolved
@@ -301,7 +301,6 @@
 
     window.run_command('show_panel', {'panel': 'output.' + SUBLIME_ERROR_PANEL_NAME})
 
-<<<<<<< HEAD
 class SublimeHaskellError(RuntimeError):
     def __init__(self, what):
         self.reason = what
@@ -329,10 +328,9 @@
         show_status_message(msg, False)
         log(e.reason)
         return False
-=======
+
 def is_haskell_source(view = None):
     if not view:
         view = sublime.active_window().active_view()
     syntax_file_for_view = view.settings().get('syntax').lower()
     return 'haskell' in syntax_file_for_view
->>>>>>> 8701ba1a
