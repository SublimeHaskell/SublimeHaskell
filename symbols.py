--- conflicted
+++ resolved
@@ -224,22 +224,12 @@
         if self.location:
             info.append('')
             if self.location.project:
-<<<<<<< HEAD
                 info.append('Project: {0}'.format(self.location.project))
             info.append('Defined at: {0}'.format(self.location.position()))
         if self.by_cabal():
             info.append('')
             info.append('Package: {0}'.format(self.location.package.package_id()))
             info.append('Installed in: {0}'.format(self.location.cabal))
-=======
-                info.append('Defined in {0} at {1}'.format(self.location.project, self.location.position()))
-            else:
-                info.append('Defined at {0}'.format(self.location.position()))
-                
-        if self.module and self.module.cabal:
-            info.append('')
-            info.append('Installed in {0}'.format(self.module.cabal))
->>>>>>> 63e2d300
 
         return '\n'.join(info)
 
