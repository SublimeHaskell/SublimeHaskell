# -*- coding: UTF-8 -*-

import os
import re

import sublime
import sublime_plugin
<<<<<<< HEAD
import re
import os
=======
>>>>>>> cc3c4b41

import SublimeHaskell.sublime_haskell_common as Common
import SublimeHaskell.autocomplete as autocomplete
import SublimeHaskell.internals.logging as Logging
import SublimeHaskell.internals.settings as Settings
import SublimeHaskell.hsdev.agent as hsdev

HAS_SUBLIME_REPL = True

try:
    import SublimeREPL.sublimerepl as sublimerepl
except ImportError:
    Logging.log('SublimeREPL is not installed, ghci/repl commands disabled', Logging.LOG_INFO)
    HAS_SUBLIME_REPL = False


COMMAND_RE = re.compile(r'^.*:[a-z]*$')
IMPORT_RE = re.compile(r'^.*\bimport\s+(qualified\s+)?(?P<module>[\w\d\.]*)$')


def find_sublime_haskell_repl():
    known_repls = list(sublimerepl.manager.find_repl('sublime_haskell_repl')) if HAS_SUBLIME_REPL else []
    return known_repls


def run_repl_command(repl, repl_cmd):
    repl.write("{0}\n".format(repl_cmd))
    repl.repl.write("{0}\n".format(repl_cmd))


def show_scope(repl):
    run_repl_command(repl, ":show modules")
    run_repl_command(repl, ":show imports")


class Repl(object):
    def __init__(self, view, path=None, project_name=None):
        self.view = view
        self.path = path
        if not path:
            path = os.path.dirname(view.file_name())
        self.project_name = project_name

    def is_project(self):
        return self.project_name is not None


# external_id => view
class Repls(object):
    def __init__(self):
        self.repls = {}

    def set_repl_view(self, repl_req, view, **kwargs):
        self.repls[repl_req] = Repl(view, **kwargs)

    def get_repl_view(self, repl_req):
        return self.repls.get(repl_req)

KNOWN_REPLS = Repls()


class SublimeHaskellAutocompleteRepl(sublime_plugin.EventListener):
    def __init__(self):
        pass

    def repl_commands_completions(self):
        cmds = ["abandon", "add", "back", "break", "browse", "cd", "cmd", "complete", "continue", "ctags", "def", "delete",
                "edit", "etags", "force", "forward", "help", "history", "info", "issafe", "kind", "list", "load", "main",
                "module", "print", "quit", "r", "reload", "run", "script", "set", "seti", "show", "showi", "sprint", "step",
                "steplocal", "stepmodule", "trace", "type", "undef", "unset"]
        return [(":{0}".format(cmd), ":{0}".format(cmd)) for cmd in cmds]

    def on_query_completions(self, view, _prefix, locations):
        if not HAS_SUBLIME_REPL or not Common.is_haskell_repl(view):
            return []

        repl = sublimerepl.manager.repl_view(view)

        line_contents = Common.get_line_contents(view, locations[0])
        command = COMMAND_RE.match(line_contents)
        if command:
            return self.repl_commands_completions()

        imp = IMPORT_RE.match(line_contents)
        if imp:
            mod = imp.group('module')
            repl_id = KNOWN_REPLS.get_repl_view(repl.external_id)
            cwd = repl_id.path if repl_id else None

            return (autocomplete.AUTO_COMPLETER.get_module_completions_for(mod, current_dir=cwd),
                    sublime.INHIBIT_WORD_COMPLETIONS | sublime.INHIBIT_EXPLICIT_COMPLETIONS)

        # ????
        completions = []

        if Settings.PLUGIN.inhibit_completions and len(completions) != 0:
            return (completions, sublime.INHIBIT_WORD_COMPLETIONS | sublime.INHIBIT_EXPLICIT_COMPLETIONS)
        return completions


def repl_args(**kwargs):
    def_args = {"type": "sublime_haskell",
                "encoding": "utf8",
                "cmd": ["ghci"],
                "cwd": "$file_path",
                "external_id": "sublime_haskell_repl",
                "syntax": "Packages/SublimeHaskell/Syntaxes/HaskellRepl.tmLanguage"}

    # Drop this options until https://github.com/wuub/SublimeREPL/pull/395 is merged
    kwargs.pop('loaded')
    kwargs.pop('caption')

    ret_args = def_args.copy()
    ret_args.update(kwargs)
    return ret_args


class SublimeHaskellReplGhci(Common.SublimeHaskellWindowCommand):
    def run(self):
        opts = Settings.PLUGIN.ghci_opts or []
        self.window.run_command("repl_open", repl_args(cmd=["ghci"] + opts, loaded=None, caption="ghci"))

    def is_enabled(self):
        return HAS_SUBLIME_REPL


class SublimeHaskellReplGhciCurrentFile(Common.SublimeHaskellWindowCommand):
    def run(self):
        view = self.window.active_view()
        if not view:
            Common.show_status_message("No file active", False)
        else:
            opts = Settings.PLUGIN.ghci_opts or []
            self.window.run_command("repl_open", repl_args(cmd=["ghci", "$file"] + opts,
                                                           loaded=view.file_name(),
                                                           caption="ghci: {0}".format(os.path.basename(view.file_name()))))
            KNOWN_REPLS.set_repl_view(sublimerepl.repl_external_id(view.file_name()), view)

    def is_enabled(self):
        return HAS_SUBLIME_REPL and Common.SublimeHaskellWindowCommand.is_enabled(self)


class SublimeHaskellReplCabal(Common.SublimeHaskellWindowCommand):
    def __init__(self, window):
        super().__init__(window)
        self.view = None
        self.project_name = None
        self.project_dir = None
        self.names = []
    def run(self):
        self.view = self.window.active_view()
        if not self.view:
            Common.show_status_message("No file active", False)
        else:
            project_dir, project_name = Common.get_cabal_project_dir_and_name_of_view(self.view)
            if not project_dir:
                Common.show_status_message("Not in project", False)
            proj_info = hsdev.client.project(project_name)
            self.project_name = project_name
            self.project_dir = project_dir
            self.names = ['lib:{0}'.format(project_name)]
            if proj_info:
                self.names.extend(['exe:{0}'.format(executable['name'])
                                   for executable in proj_info['description']['executables']])
                self.names.extend(['test:{0}'.format(test['name'])
                                   for test in proj_info['description']['tests']])
            if len(self.names) > 1:
                self.window.show_quick_panel(self.names, self.on_done)
            else:
                self.on_done(0)

    def on_done(self, idx):
        if idx >= 0:
            capt = "cabal repl: {0}/{1}".format(self.project_name, self.names[idx])
            self.window.run_command("repl_open", repl_args(cmd=["cabal", "repl", self.names[idx]],
                                                           cwd=self.project_dir,
                                                           loaded=self.project_dir,
                                                           caption=capt))
            KNOWN_REPLS.set_repl_view(sublimerepl.repl_external_id(self.project_dir),
                                      self.view,
                                      path=self.project_dir,
                                      project_name=self.project_name)

    def is_enabled(self):
        return HAS_SUBLIME_REPL and Common.is_enabled_haskell_command(None, True)


class SublimeHaskellReplLoad(Common.SublimeHaskellWindowCommand):
    def run(self):
        view = self.window.active_view()
        if not view:
            Common.show_status_message("No file active", False)
        else:
            project_dir = Common.get_cabal_project_dir_and_name_of_view(view)[0]
            if not project_dir:
                self.window.run_command("sublime_haskell_repl_ghci_current_file", {})
            else:
                self.window.run_command("sublime_haskell_repl_cabal", {})

    def is_enabled(self):
        return HAS_SUBLIME_REPL and Common.SublimeHaskellWindowCommand.is_enabled(self)<|MERGE_RESOLUTION|>--- conflicted
+++ resolved
@@ -5,11 +5,6 @@
 
 import sublime
 import sublime_plugin
-<<<<<<< HEAD
-import re
-import os
-=======
->>>>>>> cc3c4b41
 
 import SublimeHaskell.sublime_haskell_common as Common
 import SublimeHaskell.autocomplete as autocomplete
