--- conflicted
+++ resolved
@@ -6,27 +6,19 @@
 import threading
 import time
 
-<<<<<<< HEAD
 if int(sublime.version()) < 3000:
     from sublime_haskell_common import *
     import symbols
-    from ghci import ghci_info, ghci_info_symbol
+    from ghci import ghci_info
     from haskell_docs import haskell_docs
-    from ghcmod import ghcmod_browse_module
+    from ghcmod import ghcmod_browse_module, ghcmod_info
 else:
     from SublimeHaskell.sublime_haskell_common import *
     import SublimeHaskell.symbols as symbols
-    from SublimeHaskell.ghci import ghci_info, ghci_info_symbol
+    from SublimeHaskell.ghci import ghci_info
     from SublimeHaskell.haskell_docs import haskell_docs
-    from SublimeHaskell.ghcmod import ghcmod_browse_module
-
-=======
-from sublime_haskell_common import *
-import symbols
-from ghci import ghci_info
-from haskell_docs import haskell_docs
-from ghcmod import ghcmod_browse_module, ghcmod_info
->>>>>>> 5557f8c8
+    from SublimeHaskell.ghcmod import ghcmod_browse_module, ghcmod_info
+
 
 # If true, files that have not changed will not be re-inspected.
 CHECK_MTIME = True
