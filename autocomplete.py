--- conflicted
+++ resolved
@@ -119,11 +119,7 @@
 
         # cabal name => set of modules, where cabal name is 'cabal' for cabal or sandbox path
         # for cabal-devs
-<<<<<<< HEAD
-        self.module_completions = LockedObject({})
-=======
         self.module_completions = LockedObject.LockedObject({})
->>>>>>> 7d9fa0f6
 
         # keywords
         # TODO: keywords can't appear anywhere, we can suggest in right places
@@ -144,11 +140,7 @@
     @hsdev.use_hsdev([])
     def get_completions_async(self, file_name=None):
         def log_result(r):
-<<<<<<< HEAD
-            log('completions: {0}'.format(len(r or [])), log_trace)
-=======
             Logging.log('completions: {0}'.format(len(r or [])), Logging.LOG_TRACE)
->>>>>>> 7d9fa0f6
             return r or []
         none_comps = []
         update_cabal = False
@@ -172,13 +164,8 @@
         if file_name is None:
             return log_result(none_comps)
         else:
-<<<<<<< HEAD
-            log('preparing completions for {0}'.format(file_name), log_debug)
-            current_module = head_of(hsdev.client_back.module(file=file_name))
-=======
             Logging.log('preparing completions for {0}'.format(file_name), Logging.LOG_DEBUG)
             current_module = Utils.head_of(hsdev.client_back.module(file=file_name))
->>>>>>> 7d9fa0f6
             if current_module:
                 comps = make_completions(
                     hsdev.client_back.complete('', file_name, timeout=None))
@@ -200,11 +187,7 @@
             return log_result(cache_.files[file_name])
 
     def drop_completions_async(self, file_name=None):
-<<<<<<< HEAD
-        log('drop prepared completions')
-=======
         Logging.log('drop prepared completions')
->>>>>>> 7d9fa0f6
         with self.cache as cache_:
             if file_name is None:
                 cache_.files.clear()
@@ -247,11 +230,7 @@
             self.wide_completion = None
 
         if qsymbol.module:
-<<<<<<< HEAD
-            current_module = head_of(hsdev.client.module(file=current_file_name))
-=======
             current_module = Utils.head_of(hsdev.client.module(file=current_file_name))
->>>>>>> 7d9fa0f6
             current_project = None
             if current_module:
                 current_project = current_module.location.project
@@ -526,11 +505,7 @@
                         hsdev.agent.start_inspect()
                         hsdev.agent.force_inspect()
                     else:
-<<<<<<< HEAD
-                        show_status_message("inspector not connected", is_ok=False)
-=======
                         Common.show_status_message("inspector not connected", is_ok=False)
->>>>>>> 7d9fa0f6
 
     def on_post_save(self, view):
         if Common.is_inspected_source(view):
