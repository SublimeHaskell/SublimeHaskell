--- conflicted
+++ resolved
@@ -65,13 +65,8 @@
     run_chain_build_thread(view, cabal_project_dir, msg, [cmd], on_done)
 
 
-<<<<<<< HEAD
-def run_chain_build_thread(view, cabal_project_dir, msg, cmds):
+def run_chain_build_thread(view, cabal_project_dir, msg, cmds, on_done):
     show_status_message_process(msg)
-=======
-def run_chain_build_thread(view, cabal_project_dir, msg, cmds, on_done):
-    sublime.status_message(msg + '...')
->>>>>>> e53b4049
     thread = Thread(
         target=wait_for_chain_to_complete,
         args=(view, cabal_project_dir, msg, cmds, on_done))
