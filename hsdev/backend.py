--- conflicted
+++ resolved
@@ -464,19 +464,8 @@
 
     def complete(self, sym, file, wide=False, **backend_args):
         qname = sym.qualified_name() if sym.name is not None else sym.module + '.'
-<<<<<<< HEAD
         callbacks, backend_args = self.make_callbacks('complete', result_convert=ResultParse.parse_symbols, **backend_args)
         return self.list_command('complete', {'prefix': qname, 'wide': wide, 'file': file},
-=======
-        if 'contents' in backend_args:
-            ## contents = backend_args['contents']
-            del backend_args['contents']
-        callbacks, backend_args = self.make_callbacks('complete', result_convert=ResultParse.parse_declarations, **backend_args)
-        return self.list_command('complete',
-                                 {'prefix': qname,
-                                  'wide': wide,
-                                  'file': file},
->>>>>>> d34d3c4f
                                  callbacks, **backend_args)
 
     def hayoo(self, query, page=None, pages=None, **backend_args):
@@ -556,23 +545,6 @@
         callbacks, backend_args = self.make_callbacks('flags', **backend_args)
         return self.command('flags', {}, callbacks, **backend_args)
 
-<<<<<<< HEAD
-=======
-    def autofix_show(self, messages, **backend_args):
-        wait_complete = backend_args.get('wait_complete', True)
-        backend_args.pop('wait_complete', None)
-        action = self.list_command if wait_complete else self.async_list_command
-        callbacks, backend_args = self.make_callbacks('autofix show', result_convert=ResultParse.parse_corrections,
-                                                      **backend_args)
-        return action('autofix show', {'messages': messages}, callbacks, **backend_args)
-
-    def autofix_fix(self, messages, rest=None, pure=False, **backend_args):
-        callbacks, backend_args = self.make_callbacks('autofix fix', result_convert=ResultParse.parse_corrections,
-                                                      **backend_args)
-        return self.list_command('autofix fix', {'messages': messages, 'rest': rest or [], 'pure': pure},
-                                 callbacks, **backend_args)
-
->>>>>>> d34d3c4f
     def ghc_eval(self, exprs, file=None, source=None, **backend_args):
         the_file = None
         if file is not None:
