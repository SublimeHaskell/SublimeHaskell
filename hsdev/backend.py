"""
The `hsdev` backend.
"""

from functools import reduce
import io
import json
import os
import os.path
import pprint
import re
import subprocess
import threading

import sublime

import SublimeHaskell.hsdev.callback as HsCallback
import SublimeHaskell.hsdev.client as HsDevClient
import SublimeHaskell.hsdev.result_parse as ResultParse
import SublimeHaskell.internals.backend as Backend
import SublimeHaskell.internals.logging as Logging
import SublimeHaskell.internals.output_collector as OutputCollector
import SublimeHaskell.internals.proc_helper as ProcHelper
import SublimeHaskell.internals.settings as Settings
import SublimeHaskell.internals.utils as Utils
import SublimeHaskell.sublime_haskell_common as Common


def result_identity(resp):
    '''Identity function for results
    '''
    return resp


class HsDevBackend(Backend.HaskellBackend):
    """This class encapsulates all of the functions that interact with the `hsdev` backend.
    """

    HSDEV_DEFAULT_PORT = 4567
    HSDEV_DEFAULT_HOST = 'localhost'
    HSDEV_MIN_VER = [0, 3, 0, 0]  # minimum hsdev version
    HSDEV_MAX_VER = [0, 3, 1, 0]  # maximum hsdev version
    HSDEV_CALL_TIMEOUT = 300.0 # second timeout for synchronous requests (5 minutes should be enough, no?)

    def __init__(self, backend_mgr, local=True, port=HSDEV_DEFAULT_PORT, host=HSDEV_DEFAULT_HOST, **kwargs):
        super().__init__(backend_mgr)
        Logging.log('{0}.__init__({1}, {2})'.format(type(self).__name__, host, port), Logging.LOG_INFO)

        # Sanity checking:
        exec_with = kwargs.get('exec-with')
        install_dir = kwargs.get('install-dir')
        if bool(exec_with) ^ bool(install_dir):
            if install_dir is None:
                sublime.error_message('\n'.join(['\'exec_with\' requires an \'install_dir\'.',
                                                 '',
                                                 'Please check your \'backends\' configuration and retry.']))
                raise RuntimeError('\'exec_with\' requires an \'install_dir\'.')
            else:
                sublime.error_message('\n'.join(['\'install_dir\' requires an \'exec_with\'.',
                                                 '',
                                                 'Please check your \'backends\' configuration and retry.']))
                raise RuntimeError('\'install_dir\' requires an \'exec_with\'.')
        elif exec_with and exec_with not in ['stack', 'cabal', 'cabal-new-build']:
            sublime.error_message('\n'.join(['Invalid backend \'exec_with\': {0}'.format(exec_with),
                                             '',
                                             'Valid values are "cabal", "cabal-new-build" or "stack".',
                                             'Please check your \'backends\' configuration and retry.']))
            raise RuntimeError('Invalid backend \'exec_with\': {0}'.format(exec_with))

        # Local hsdev server process and params
        self.is_local_hsdev = local
        self.hsdev_process = None
        self.cache = os.path.join(Common.sublime_haskell_cache_path(), 'hsdev', 'hsdev.db')
        self.log_file = os.path.join(Common.sublime_haskell_cache_path(), 'hsdev', 'hsdev.log')
        self.exec_with = exec_with
        self.install_dir = Utils.normalize_path(install_dir) if install_dir is not None else None
        # Keep track of the hsdev version early. Needed to patch command line arguments later.
        self.version = HsDevBackend.hsdev_version(self.exec_with, self.install_dir)

        self.drain_stdout = None
        self.drain_stderr = None
        # Connection params
        self.port = port
        self.hostname = host
        if self.is_local_hsdev:
            self.hostname = self.HSDEV_DEFAULT_HOST
        self.client = None
        self.serial_lock = threading.RLock()
        self.request_serial = 1

    @staticmethod
    def backend_name():
        return 'hsdev'

    @staticmethod
    def is_available(**kwargs):
        # Yes, this is slightly redundant because eventually __init__ does the same thing for a class
        # instance.
        exec_with = kwargs.get('exec-with')
        install_dir = kwargs.get('install-dir')
        local = kwargs.get('local', False)
        exec_install_set = not bool(exec_with) ^ bool(install_dir)
        if exec_install_set or local:
            if not exec_install_set:
                # Either exec-with or install-dir isn't set, so the corresponding configuration target is unavailable.
                return False

            hsdev_ver = HsDevBackend.hsdev_version(exec_with, install_dir)
            Logging.log('hsdev version: {0}'.format('.'.join(map(str, hsdev_ver))), Logging.LOG_INFO)
            return hsdev_ver >= HsDevBackend.HSDEV_MIN_VER and hsdev_ver < HsDevBackend.HSDEV_MAX_VER

        # Assume that a remote backend is actually available. Ultimately, we might not connect to it, but
        # it is available to us as a backend.
        return True

    def start_backend(self):
        retval = True
        if self.is_local_hsdev:
            Logging.log('Starting local \'hsdev\' server', Logging.LOG_INFO)

            log_level = Settings.PLUGIN.hsdev_log_level

            cmd = self.concat_args([(True, ["hsdev"]),
                                    (True, ["run"]),
                                    (self.port, ["--port", str(self.port)]),
                                    (self.cache, ["--db", self.cache]),
                                    (self.log_file, ["--log", self.log_file]),
                                    (True, ["--log-level", log_level])])

            hsdev_proc = ProcHelper.exec_with_wrapper(self.exec_with, self.install_dir, cmd)
            if hsdev_proc.process is not None:
                # Use TextIOWrapper here because it combines decoding with newline handling,
                # which means less to maintain.
                hsdev_proc.process.stdout = io.TextIOWrapper(hsdev_proc.process.stdout, 'utf-8')
                hsdev_proc.process.stderr = io.TextIOWrapper(hsdev_proc.process.stderr, 'utf-8')

                # Read and wait for hsdev's startup messge. 15 seconds should be enough time for the message to appear.
                # Otherwise, kill the thread because we don't want to get stuck waiting forever.
                startup_reader = HsDevStartupReader(hsdev_proc.process.stdout)
                startup_reader.start()
                startup_reader.wait_startup(15.0)
                if startup_reader.successful():
                    port = startup_reader.port()
                    if port != self.port:
                        Logging.log('hsdev: server port changed, was {0}, now {1}'.format(self.port, port), Logging.LOG_WARNING)
                        self.port = port
                    self.drain_stdout = OutputCollector.DescriptorDrain('hsdev stdout', hsdev_proc.process.stdout)
                    self.drain_stderr = OutputCollector.DescriptorDrain('hsdev stderr', hsdev_proc.process.stderr)
                    self.drain_stdout.start()
                    self.drain_stderr.start()
                    self.hsdev_process = hsdev_proc

                    Logging.log('Local \'hsdev\' server started successfully.', Logging.LOG_INFO)
                else:
                    # This is a bit of a "Hail Mary!" because readline() could just hang forever. Just to make sure,
                    # kill the process too!
                    startup_reader.stop()
                    hsdev_proc.process.kill()
                    if hsdev_proc.process_err is not None:
                        Logging.log('Possible reason for timeout: {0}'.format(hsdev_proc.process_err))
                    self.hsdev_process = None
                    retval = False

                    sublime.error_message('Timed out waiting for \'hsdev\' to start up.')
            else:
                errmsg = 'Could not start local \'hsdev\' server because:\n\n' + hsdev_proc.process_err
                sublime.error_message(errmsg)
                self.hsdev_process = None
                retval = False

        return retval

    def connect_backend(self):
        Logging.log('Connecting to \'hsdev\' server at {0}:{1}'.format(self.hostname, self.port), Logging.LOG_INFO)
        retval = True
        self.client = HsDevClient.HsDevClient(self.backend_mgr)
        if self.client.connect(self.hostname, self.port):
            # For a local hsdev server that we started, send the link command so that it exits when we exit.
            if self.is_local_hsdev:
                self.link()
        else:
            Logging.log('Connections to \'hsdev\' server unsuccessful, see tracebacks to diagnose.', Logging.LOG_ERROR)
            retval = False
        return retval

    def disconnect_backend(self):
        self.exit()
        self.client.close()

    def stop_backend(self):
        if self.is_local_hsdev:
            try:
                self.hsdev_process.process.wait(90.0)
            except subprocess.TimeoutExpired:
                sublime.message_dialog('\n'.join(['Time out waiting for \'hsdev\' process to terminate.',
                                                  '',
                                                  'You may have to kill this process manually from a terminal or',
                                                  'console window\'s command line.']))

    def is_live_backend(self):
        return self.client.is_connected()

    # -~-~-~-~-~-~-~-~-~-~-~-~-~-~-~-~-~-~-~-~-~-~-~-~-~-~-~-~-~-~-~-~-~-~-~-~-~-~-
    # File/project tracking functions:
    # -~-~-~-~-~-~-~-~-~-~-~-~-~-~-~-~-~-~-~-~-~-~-~-~-~-~-~-~-~-~-~-~-~-~-~-~-~-~-

    ## Pylint deems these two methods unncessary since all they do is call the superclass. However, I'm
    ## leaving them here just in case something more interesting has to be done in addition to calling
    ## the superclass.

    # def add_project_file(self, filename, project, project_dir):
    #     super().add_project_file(filename, project, project_dir)

    # def remove_project_file(self, filename):
    #     super().remove_project_file(filename)

    # -~-~-~-~-~-~-~-~-~-~-~-~-~-~-~-~-~-~-~-~-~-~-~-~-~-~-~-~-~-~-~-~-~-~-~-~-~-~-
    # Utility functions used to implement the API:
    # -~-~-~-~-~-~-~-~-~-~-~-~-~-~-~-~-~-~-~-~-~-~-~-~-~-~-~-~-~-~-~-~-~-~-~-~-~-~-

    @staticmethod
    def hsdev_version(exec_with, install_dir):
        retval = [0, 0, 0, 0]
        hsdev_proc = ProcHelper.exec_with_wrapper(exec_with, install_dir, ['hsdev', 'version'])
        if hsdev_proc.process is not None:
            exit_code, out, _ = hsdev_proc.wait()
            if exit_code == 0:
                ## 'cabal new-run' can spit out multiple lines of status before executing the task:
                for line in out.splitlines():
                    hsver = re.match(r'(?P<major>\d+)\.(?P<minor>\d+)\.(?P<revision>\d+)\.(?P<build>\d+)', line)
                    if hsver:
                        major = int(hsver.group('major'))
                        minor = int(hsver.group('minor'))
                        revision = int(hsver.group('revision'))
                        build = int(hsver.group('build'))
                        retval = [major, minor, revision, build]
                        break

        return retval


    @staticmethod
    def concat_args(args):
        def inner_concat(left, right):
            (left_pred, left_expr) = left
            (right_pred, right_expr) = right
            return (left_pred or right_pred, (left_expr if left_pred else []) + (right_expr if right_pred else []))

        return reduce(inner_concat, args, (True, []))[1]

    def files_and_contents(self, files, contents):
<<<<<<< HEAD
        if contents is None:
            contents = {}
=======
        contents = contents or {}
>>>>>>> 3b156b79
        retval = [{'file': f, 'contents': contents.get(f)} for f in files] if files else []
        return  retval

    def make_callbacks(self, name, on_response=None, result_convert=result_identity, on_notify=None, on_error=None,
                       **backend_args):
        with self.serial_lock:
            req_serial = str(self.request_serial)
            self.request_serial += 1

        # Clean up backend arguments:
        for param in ['on_response', 'result_convert', 'on_notify', 'on_error']:
            if param in backend_args:
                del backend_args[param]

        return (HsCallback.HsDevCallbacks(req_serial, name, on_response, result_convert, on_notify, on_error), backend_args)

    def hsdev_command(self, name, opts, callbacks, async_cmd=False, timeout=HSDEV_CALL_TIMEOUT, is_list=False,
                      on_result_part=None, split_result=None):
        if split_result is None:
            split_res = on_result_part is not None

        if is_list and split_res:
            result = []

            def hsdev_command_notify(reply):
                if 'result-part' in reply:
                    notify_result = callbacks.call_result_convert([reply['result-part']])[0]
                    on_result_part(notify_result)
                    result.append(notify_result)
                else:
                    callbacks.call_notify(reply)

            # FIXME: Is this option still used?
            opts.update({'split-result': None})
            callbacks.add_notify(hsdev_command_notify)

        resp = self.client.call(name, opts, callbacks, wait=not async_cmd, timeout=timeout)
        return resp


    def command(self, name, opts, callbacks, timeout=HSDEV_CALL_TIMEOUT, on_result_part=None, split_result=None):
        return self.hsdev_command(name, opts, callbacks, async_cmd=False, timeout=timeout, is_list=False,
                                  on_result_part=on_result_part, split_result=split_result)


    def async_command(self, name, opts, callbacks, on_result_part=None, split_result=None):
        return self.hsdev_command(name, opts, callbacks, async_cmd=True, timeout=None, is_list=False,
                                  on_result_part=on_result_part, split_result=split_result)


    def list_command(self, name, opts, callbacks, timeout=HSDEV_CALL_TIMEOUT, on_result_part=None, split_result=None):
        return self.hsdev_command(name, opts, callbacks, async_cmd=False, timeout=timeout, is_list=True,
                                  on_result_part=on_result_part, split_result=split_result)

    def async_list_command(self, name, opts, callbacks, on_result_part=None, split_result=None):
        return self.hsdev_command(name, opts, callbacks, async_cmd=True, timeout=None, is_list=True,
                                  on_result_part=on_result_part, split_result=split_result)

    # -~-~-~-~-~-~-~-~-~-~-~-~-~-~-~-~-~-~-~-~-~-~-~-~-~-~-~-~-~-~-~-~-~-~-~-~-~-~-
    # API implementation:
    # -~-~-~-~-~-~-~-~-~-~-~-~-~-~-~-~-~-~-~-~-~-~-~-~-~-~-~-~-~-~-~-~-~-~-~-~-~-~-

    def link(self, hold=False):
        return self.command('link', {'hold': hold}, self.make_callbacks('link')[0])

    def ping(self):
        return self.command('ping', {}, lambda r: r and ('message' in r) and (r['message'] == 'pong'),
                            self.make_callbacks('ping')[0])

    def scan(self, cabal=False, sandboxes=None, projects=None, files=None, paths=None, ghc=None, contents=None,
             docs=False, infer=False, wait_complete=False, **backend_args):
        action = self.command if wait_complete else self.async_command
        callbacks, backend_args = self.make_callbacks('scan', **backend_args)

        return action('scan', {'projects': projects or [],
                               'cabal': cabal,
                               'sandboxes': sandboxes or [],
                               'files': self.files_and_contents(files, contents),
                               'paths': paths or [],
                               'ghc-opts': ghc or [],
                               'docs': docs,
                               'infer': infer},
                      callbacks, **backend_args)

<<<<<<< HEAD
    def docs(self, projects=None, files=None, **backend_args):
        return self.async_command('docs', {'projects': projects or [],
                                           'files': files or []},
                                  **backend_args)

    def infer(self, projects=None, files=None, **backend_args):
        return self.async_command('infer', {'projects': projects or [],
                                            'files': files or []},
                                  **backend_args)

    def remove(self, cabal=False, sandboxes=None, projects=None, files=None, **backend_args):
        return self.async_list_command('remove', {'projects': projects or [],
                                                  'cabal': cabal,
                                                  'sandboxes': sandboxes or [],
                                                  'files': files or []},
                                       **backend_args)
=======
    def docs(self, projects=None, files=None, modules=None, **backend_args):
        callbacks, backend_args = self.make_callbacks('docs', **backend_args)
        return self.async_command('docs', {'projects': projects or [],
                                           'files': files or [],
                                           'modules': modules or []},
                                  callbacks, **backend_args)

    def infer(self, projects=None, files=None, modules=None, **backend_args):
        callbacks, backend_args = self.make_callbacks('infer', **backend_args)
        return self.async_command('infer', {'projects': projects or [],
                                            'files': files or [],
                                            'modules': modules or []},
                                  callbacks, **backend_args)

    def remove(self, cabal=False, sandboxes=None, projects=None, files=None, packages=None, **backend_args):
        callbacks, backend_args = self.make_callbacks('remove', **backend_args)
        return self.async_list_command('remove', {'projects': projects or [],
                                                  'cabal': cabal,
                                                  'sandboxes': sandboxes or [],
                                                  'files': files or [],
                                                  'packages': packages or []},
                                       callbacks, **backend_args)
>>>>>>> 3b156b79

    def remove_all(self, **backend_args):
        callbacks, backend_args = self.make_callbacks('remove-all', **backend_args)
        return self.command('remove-all', {}, callbacks, **backend_args)

<<<<<<< HEAD
=======
    def list_modules(self, project=None, file=None, module=None, deps=None, sandbox=None, cabal=False, symdb=None, package=None,
                     source=False, standalone=False, **backend_args):
        filters = []
        if project:
            filters.append({'project': project})
        if file:
            filters.append({'file': file})
        if module:
            filters.append({'module': module})
        if deps:
            filters.append({'deps': deps})
        if sandbox:
            filters.append({'cabal': {'sandbox': sandbox}})
        if cabal:
            filters.append({'cabal': 'cabal'})
        if symdb:
            filters.append({'db': ResultParse.encode_package_db(symdb)})
        if package:
            filters.append({'package': package})
        if source:
            filters.append('sourced')
        if standalone:
            filters.append('standalone')

        callbacks, backend_args = self.make_callbacks('modules', result_convert=ResultParse.parse_modules_brief, **backend_args)
        return self.list_command('modules', {'filters': filters}, callbacks, **backend_args)

>>>>>>> 3b156b79
    def list_packages(self, **backend_args):
        callbacks, backend_args = self.make_callbacks('packages', **backend_args)
        return self.list_command('packages', {}, callbacks, **backend_args)

    def list_projects(self, **backend_args):
        callbacks, backend_args = self.make_callbacks('projects', **backend_args)
        return self.list_command('projects', {}, callbacks, **backend_args)

    def list_sandboxes(self, **backend_args):
        return self.list_command('sandboxes', {}, **backend_args)

    def symbol(self, lookup="", search_type='prefix', project=None, file=None, module=None, package=None, installed=False, source=False, standalone=False, local_names=False, header=False, **backend_args):
        # search_type is one of: exact, prefix, infix, suffix
        query = {'input': lookup, 'type': search_type}

        filters = []
        if project:
            filters.append({'project': project})
        if file:
            filters.append({'file': file})
        if module:
            filters.append({'module': module})
        if package:
            filters.append({'package': package})
        if installed:
            filters.append('installed')
        if source:
            filters.append('sourced')
        if standalone:
            filters.append('standalone')

<<<<<<< HEAD
        return self.list_command('symbol', {'query': query, 'filters': filters, 'locals': local_names, 'header': header},
                                 ResultParse.parse_symbol_ids if header else ResultParse.parse_symbols, **backend_args)
=======
        callbacks, backend_args = self.make_callbacks('symbol', result_convert=ResultParse.parse_decls, **backend_args)
        return self.list_command('symbol', {'query': query, 'filters': filters, 'locals': local_names},
                                 callbacks, **backend_args)
>>>>>>> 3b156b79

    def module(self, _projectname, lookup="", search_type='prefix', project=None, file=None, module=None, package=None, installed=False, source=False, standalone=False, header=False, **backend_args):
        query = {'input': lookup, 'type': search_type}

        filters = []
        if project:
            filters.append({'project': project})
        if file:
            filters.append({'file': file})
        if module:
            filters.append({'module': module})
        if package:
            filters.append({'package': package})
        if installed:
            filters.append('installed')
        if source:
            filters.append('sourced')
        if standalone:
            filters.append('standalone')

<<<<<<< HEAD
        return self.command('module', {'query': query, 'filters': filters, 'header': header, 'inspection': False},
                            ResultParse.parse_module_ids if header else ResultParse.parse_modules, **backend_args)
=======
        callbacks, backend_args = self.make_callbacks('module', result_convert=ResultParse.parse_modules, **backend_args)
        return self.command('module', {'query': query, 'filters': filters}, callbacks, **backend_args)

    def resolve(self, file, exports=False, **backend_args):
        callbacks, backend_args = self.make_callbacks('resolve', result_convert=ResultParse.parse_module, **backend_args)
        return self.command('resolve', {'file': file, 'exports': exports}, callbacks, **backend_args)
>>>>>>> 3b156b79

    def project(self, project=None, path=None, **backend_args):
        callbacks, backend_args = self.make_callbacks('project', **backend_args)
        return self.command('project', {'name': project} if project else {'path': path}, callbacks, **backend_args)

    def sandbox(self, path, **backend_args):
        callbacks, backend_args = self.make_callbacks('sandbox', **backend_args)
        return self.command('sandbox', {'path': path}, callbacks, **backend_args)

    def lookup(self, name, file, **backend_args):
<<<<<<< HEAD
        return self.list_command('lookup', {'name': name, 'file': file}, ResultParse.parse_symbols, **backend_args)

    def whois(self, name, file, **backend_args):
        return self.list_command('whois', {'name': name, 'file': file}, ResultParse.parse_symbols, **backend_args)

    def whoat(self, line, column, file, **backend_args):
        return self.list_command('whoat', {'line': line, 'column': column, 'file': file}, ResultParse.parse_symbols, **backend_args)
=======
        callbacks, backend_args = self.make_callbacks('lookup', result_convert=ResultParse.parse_decls, **backend_args)
        return self.list_command('lookup', {'name': name, 'file': file}, callbacks, **backend_args)

    def whois(self, name, file, **backend_args):
        callbacks, backend_args = self.make_callbacks('whois', result_convert=ResultParse.parse_declarations, **backend_args)
        return self.list_command('whois', {'name': name, 'file': file}, callbacks, **backend_args)
>>>>>>> 3b156b79

    def scope_modules(self, _projcname, file, lookup='', search_type='prefix', **backend_args):
        callbacks, backend_args = self.make_callbacks('scope_modules', result_convert=ResultParse.parse_modules_brief,
                                                      **backend_args)
        return self.list_command('scope modules', {'query': {'input': lookup, 'type': search_type}, 'file': file},
<<<<<<< HEAD
                                 ResultParse.parse_module_ids, **backend_args)

    def scope(self, file, lookup='', search_type='prefix', **backend_args):
=======
                                 callbacks, **backend_args)

    def scope(self, file, lookup='', search_type='prefix', global_scope=False, **backend_args):
        callbacks, backend_args = self.make_callbacks('scope', result_convert=ResultParse.parse_declarations, **backend_args)
>>>>>>> 3b156b79
        return self.list_command('scope',
                                 {'query': {'input': lookup,
                                            'type': search_type
                                           },
                                  'file': file
<<<<<<< HEAD
                                 }, ResultParse.parse_symbol_ids, **backend_args)

    def usages(self, qualified_name, **backend_args):
        return self.list_command('usages', {'name': qualified_name}, **backend_args)

    def complete(self, sym, file, wide=False, **backend_args):
        qname = sym.qualified_name() if sym.name is not None else sym.module + '.'
        return self.list_command('complete', {'prefix': qname, 'wide': wide, 'file': file},
                                 ResultParse.parse_symbols, **backend_args)

    def hayoo(self, query, page=None, pages=None, **backend_args):
        return self.list_command('hayoo', {'query': query, 'page': page or 0, 'pages': pages or 1},
                                 ResultParse.parse_symbols, **backend_args)
=======
                                 }, callbacks, **backend_args)

    def complete(self, sym, file, wide=False, **backend_args):
        qname = sym.qualified_name() if sym.name is not None else sym.module + '.'
        if 'contents' in backend_args:
            contents = backend_args['contents']
            del backend_args['contents']
        callbacks, backend_args = self.make_callbacks('complete', result_convert=ResultParse.parse_declarations, **backend_args)
        return self.list_command('complete',
                                 {'prefix': qname,
                                  'wide': wide,
                                  'file': file,
                                  'files': self.files_and_contents([file], contents)},
                                 callbacks, **backend_args)

    def hayoo(self, query, page=None, pages=None, **backend_args):
        callbacks, backend_args = self.make_callbacks('hayoo', result_convert=ResultParse.parse_decls, **backend_args)
        return self.list_command('hayoo', {'query': query, 'page': page or 0, 'pages': pages or 1}, callbacks, **backend_args)
>>>>>>> 3b156b79

    def cabal_list(self, packages, **backend_args):
        def convert_to_cabal_packages(pkg_list):
            return [ResultParse.parse_cabal_package(pkg) for pkg in pkg_list] if pkg_list else None

        callbacks, backend_args = self.make_callbacks('cabal list', result_convert=convert_to_cabal_packages, **backend_args)
        return self.list_command('cabal list', {'packages': packages}, callbacks, **backend_args)

    def unresolveds(self, files, **backend_args):
        return self.list_command('unresolveds', {'files': files}, **backend_args)

    def lint(self, files=None, contents=None, hlint=None, wait_complete=False, **backend_args):
        action = self.list_command if wait_complete else self.async_list_command
        callbacks, backend_args = self.make_callbacks('lint', **backend_args)
        callbacks.inject_result_convert(self.convert_warnings)

        return action('lint', {'files': self.files_and_contents(files, contents),
                               'hlint-opts': hlint or []},
                      callbacks, **backend_args)

    def check(self, files=None, contents=None, ghc=None, wait_complete=False, **backend_args):
        action = self.list_command if wait_complete else self.async_list_command
        callbacks, backend_args = self.make_callbacks('check', **backend_args)
        return action('check', {'files': self.files_and_contents(files, contents),
                                'ghc-opts': ghc or []},
                      callbacks, **backend_args)

    def check_lint(self, files=None, contents=None, ghc=None, hlint=None, wait_complete=False, **backend_args):
        action = self.list_command if wait_complete else self.async_list_command
        callbacks, backend_args = self.make_callbacks('check-lint', **backend_args)
        callbacks.inject_result_convert(self.convert_warnings)
        return action('check-lint', {'files': self.files_and_contents(files, contents),
                                     'ghc-opts': ghc or [],
                                     'hlint-opts': hlint or []},
                      callbacks, **backend_args)

    def types(self, _projectname, file, _modulename, _line, _column, ghc_flags=None, contents=None, **backend_args):
        callbacks, backend_args = self.make_callbacks('types', **backend_args)
        return self.list_command('types', {'files': self.files_and_contents(file, contents),
                                           'ghc-opts': ghc_flags or []},
                                 callbacks, **backend_args)

    def autofixes(self, messages, wait_complete=False, **backend_args):
        action = self.list_command if wait_complete else self.async_list_command
        return action('autofixes', {'messages': messages}, ResultParse.parse_corrections, **backend_args)

    def refactor(self, messages, rest=[], pure=True, wait_complete=False, **backend_args):
        action = self.list_command if wait_complete else self.async_list_command
        return action('refactor', {'messages': messages, 'rest': rest, 'pure': pure}, ResultParse.parse_corrections, **backend_args)

    def rename(self, name, new_name, file, wait_complete=False, **backend_args):
        action = self.list_command if wait_complete else self.async_list_command
        return action('rename', {'name': name, 'new-name': new_name, 'file': file}, ResultParse.parse_corrections, **backend_args)

    def langs(self, _projectname, **backend_args):
        callbacks, backend_args = self.make_callbacks('langs', **backend_args)
        return self.command('langs', {}, callbacks, **backend_args)

    def flags(self, _projectname, **backend_args):
        callbacks, backend_args = self.make_callbacks('flags', **backend_args)
        return self.command('flags', {}, callbacks, **backend_args)

<<<<<<< HEAD
=======
    def autofix_show(self, messages, wait_complete, **backend_args):
        action = self.list_command if wait_complete else self.async_list_command
        callbacks, backend_args = self.make_callbacks('autofix show', result_convert=ResultParse.parse_corrections,
                                                      **backend_args)
        return action('autofix show', {'messages': messages}, callbacks, **backend_args)

    def autofix_fix(self, messages, rest=None, pure=False, **backend_args):
        callbacks, backend_args = self.make_callbacks('autofix fix', result_convert=ResultParse.parse_corrections,
                                                      **backend_args)
        return self.list_command('autofix fix', {'messages': messages, 'rest': rest or [], 'pure': pure},
                                 callbacks, **backend_args)

>>>>>>> 3b156b79
    def ghc_eval(self, exprs, file=None, source=None, **backend_args):
        the_file = None
        if file is not None:
            the_file = {'file': the_file, 'contents': source}
        callbacks, backend_args = self.make_callbacks('ghc eval', **backend_args)
        return self.list_command('ghc eval', {'exprs': exprs, 'file': the_file}, callbacks, **backend_args)

    def exit(self):
        return self.command('exit', {}, self.make_callbacks('exit')[0])

    # old names for compatibility
    def autofix_show(self, messages, wait_complete=False, **backend_args):
        return self.autofixes(messages, wait_complete=wait_complete, **backend_args)

    def autofix_fix(self, messages, rest=[], pure=True, wait_complete=False, **backend_args):
        return self.refactor(messages, rest=rest, pure=pure, wait_complete=wait_complete, **backend_args)

    # -~-~-~-~-~-~-~-~-~-~-~-~-~-~-~-~-~-~-~-~-~-~-~-~-~-~-~-~-~-~-~-~-~-~-~-~-~-~-
    # Advanced features:
    # -~-~-~-~-~-~-~-~-~-~-~-~-~-~-~-~-~-~-~-~-~-~-~-~-~-~-~-~-~-~-~-~-~-~-~-~-~-~-

    def query_import(self, symname, filename):
        if self.whois(symname, filename):
            return (False, ['Symbol {0} already in scope'.format(symname)])

        candidates = self.lookup(symname, filename)
        return (True, candidates) if candidates else (False, ['Symbol {0} not found'.format(symname)])

    def contents_to_module(self, contents):
        imp_module = None
        hsinspect_proc = ProcHelper.exec_with_wrapper(self.exec_with, self.install_dir, ['hsinspect'])
        if hsinspect_proc.process is not None:
            exit_code, result, _ = hsinspect_proc.wait(input_str=contents)
            if exit_code == 0:
                pyresult = json.loads(result).get('result')
                if pyresult is not None:
                    if Logging.is_log_level(Logging.LOG_DEBUG):
                        pprint.pprint(pyresult, width=127)
                    modinfo = pyresult.get('module')
                    if modinfo is not None:
                        imp_module = ResultParse.parse_module(modinfo)

        return imp_module

    def clean_imports(self, filename):
        cmd = ['hsclearimports', filename, '--max-import-list', '64']
        hsclean_proc = ProcHelper.exec_with_wrapper(self.exec_with, self.install_dir, cmd)
        if hsclean_proc.process is not None:
            exit_code, result, err = hsclean_proc.wait()
            if exit_code == 0:
                return (True, result.splitlines())

            return (False, err)

        return (False, ['\'hscleanimports\' utility not found.'])

    # -~-~-~-~-~-~-~-~-~-~-~-~-~-~-~-~-~-~-~-~-~-~-~-~-~-~-~-~-~-~-~-~-~-~-~-~-~-~-
    # Utility functions:
    # -~-~-~-~-~-~-~-~-~-~-~-~-~-~-~-~-~-~-~-~-~-~-~-~-~-~-~-~-~-~-~-~-~-~-~-~-~-~-

    def convert_warnings(self, messages):
        for msg in messages:
            if msg.get('level', '') == 'warning':
                msg['level'] = 'hint'

        return messages


class HsDevStartupReader(threading.Thread):
    '''Separate thread object that reads the local `hsdev` server's `stdout` looking for the server's startup
    message. The server's port number is parsed from the startup message and saved in the object's `hsdev_port`
    attribute, just in case this differs from the default or requested port.
    '''

    def __init__(self, fstdout):
        super().__init__(name='hsdev startup reader')
        self.stdout = fstdout
        self.hsdev_port = -1
        self.end_event = threading.Event()

    def run(self):
        self.end_event.clear()

        while not self.end_event.is_set():
            srvout = self.stdout.readline().strip()
            Logging.log('hsdev initial: {0}'.format(srvout), Logging.LOG_DEBUG)
            if srvout != '':
                start_confirm = re.search(r'[Ss]erver started at port (?P<port>\d+)$', srvout)
                if start_confirm:
                    self.hsdev_port = int(start_confirm.group('port'))
                    Logging.log('hsdev initial: \'hsdev\' server started at port {0}'.format(self.hsdev_port))
                    self.end_event.set()
            else:
                # Got EOF, stop loop.
                self.end_event.set()

    def wait_startup(self, tmo):
        self.end_event.wait(tmo)

    def successful(self):
        return self.end_event.is_set()

    def stop(self):
        self.end_event.clear()

    def port(self):
        return self.hsdev_port<|MERGE_RESOLUTION|>--- conflicted
+++ resolved
@@ -249,12 +249,7 @@
         return reduce(inner_concat, args, (True, []))[1]
 
     def files_and_contents(self, files, contents):
-<<<<<<< HEAD
-        if contents is None:
-            contents = {}
-=======
         contents = contents or {}
->>>>>>> 3b156b79
         retval = [{'file': f, 'contents': contents.get(f)} for f in files] if files else []
         return  retval
 
@@ -339,82 +334,30 @@
                                'infer': infer},
                       callbacks, **backend_args)
 
-<<<<<<< HEAD
     def docs(self, projects=None, files=None, **backend_args):
+        callbacks, backend_args = self.make_callbacks('docs', **backend_args)
         return self.async_command('docs', {'projects': projects or [],
                                            'files': files or []},
-                                  **backend_args)
+                                  callbacks, **backend_args)
 
     def infer(self, projects=None, files=None, **backend_args):
+        callbacks, backend_args = self.make_callbacks('infer', **backend_args)
         return self.async_command('infer', {'projects': projects or [],
                                             'files': files or []},
-                                  **backend_args)
+                                  callbacks, **backend_args)
 
     def remove(self, cabal=False, sandboxes=None, projects=None, files=None, **backend_args):
+        callbacks, backend_args = self.make_callbacks('remove', **backend_args)
         return self.async_list_command('remove', {'projects': projects or [],
                                                   'cabal': cabal,
                                                   'sandboxes': sandboxes or [],
                                                   'files': files or []},
-                                       **backend_args)
-=======
-    def docs(self, projects=None, files=None, modules=None, **backend_args):
-        callbacks, backend_args = self.make_callbacks('docs', **backend_args)
-        return self.async_command('docs', {'projects': projects or [],
-                                           'files': files or [],
-                                           'modules': modules or []},
-                                  callbacks, **backend_args)
-
-    def infer(self, projects=None, files=None, modules=None, **backend_args):
-        callbacks, backend_args = self.make_callbacks('infer', **backend_args)
-        return self.async_command('infer', {'projects': projects or [],
-                                            'files': files or [],
-                                            'modules': modules or []},
-                                  callbacks, **backend_args)
-
-    def remove(self, cabal=False, sandboxes=None, projects=None, files=None, packages=None, **backend_args):
-        callbacks, backend_args = self.make_callbacks('remove', **backend_args)
-        return self.async_list_command('remove', {'projects': projects or [],
-                                                  'cabal': cabal,
-                                                  'sandboxes': sandboxes or [],
-                                                  'files': files or [],
-                                                  'packages': packages or []},
                                        callbacks, **backend_args)
->>>>>>> 3b156b79
 
     def remove_all(self, **backend_args):
         callbacks, backend_args = self.make_callbacks('remove-all', **backend_args)
         return self.command('remove-all', {}, callbacks, **backend_args)
 
-<<<<<<< HEAD
-=======
-    def list_modules(self, project=None, file=None, module=None, deps=None, sandbox=None, cabal=False, symdb=None, package=None,
-                     source=False, standalone=False, **backend_args):
-        filters = []
-        if project:
-            filters.append({'project': project})
-        if file:
-            filters.append({'file': file})
-        if module:
-            filters.append({'module': module})
-        if deps:
-            filters.append({'deps': deps})
-        if sandbox:
-            filters.append({'cabal': {'sandbox': sandbox}})
-        if cabal:
-            filters.append({'cabal': 'cabal'})
-        if symdb:
-            filters.append({'db': ResultParse.encode_package_db(symdb)})
-        if package:
-            filters.append({'package': package})
-        if source:
-            filters.append('sourced')
-        if standalone:
-            filters.append('standalone')
-
-        callbacks, backend_args = self.make_callbacks('modules', result_convert=ResultParse.parse_modules_brief, **backend_args)
-        return self.list_command('modules', {'filters': filters}, callbacks, **backend_args)
-
->>>>>>> 3b156b79
     def list_packages(self, **backend_args):
         callbacks, backend_args = self.make_callbacks('packages', **backend_args)
         return self.list_command('packages', {}, callbacks, **backend_args)
@@ -446,14 +389,9 @@
         if standalone:
             filters.append('standalone')
 
-<<<<<<< HEAD
+        callbacks, backend_args = self.make_callbacks('symbol', result_convert=ResultParse.parse_symbol_ids if header else ResultParse.parse_symbols, **backend_args)
         return self.list_command('symbol', {'query': query, 'filters': filters, 'locals': local_names, 'header': header},
-                                 ResultParse.parse_symbol_ids if header else ResultParse.parse_symbols, **backend_args)
-=======
-        callbacks, backend_args = self.make_callbacks('symbol', result_convert=ResultParse.parse_decls, **backend_args)
-        return self.list_command('symbol', {'query': query, 'filters': filters, 'locals': local_names},
                                  callbacks, **backend_args)
->>>>>>> 3b156b79
 
     def module(self, _projectname, lookup="", search_type='prefix', project=None, file=None, module=None, package=None, installed=False, source=False, standalone=False, header=False, **backend_args):
         query = {'input': lookup, 'type': search_type}
@@ -474,17 +412,9 @@
         if standalone:
             filters.append('standalone')
 
-<<<<<<< HEAD
+        callbacks, backend_args = self.make_callbacks('module', result_convert=ResultParse.parse_module_ids if header else ResultParse.parse_modules, **backend_args)
         return self.command('module', {'query': query, 'filters': filters, 'header': header, 'inspection': False},
-                            ResultParse.parse_module_ids if header else ResultParse.parse_modules, **backend_args)
-=======
-        callbacks, backend_args = self.make_callbacks('module', result_convert=ResultParse.parse_modules, **backend_args)
-        return self.command('module', {'query': query, 'filters': filters}, callbacks, **backend_args)
-
-    def resolve(self, file, exports=False, **backend_args):
-        callbacks, backend_args = self.make_callbacks('resolve', result_convert=ResultParse.parse_module, **backend_args)
-        return self.command('resolve', {'file': file, 'exports': exports}, callbacks, **backend_args)
->>>>>>> 3b156b79
+                            callbacks, **backend_args)
 
     def project(self, project=None, path=None, **backend_args):
         callbacks, backend_args = self.make_callbacks('project', **backend_args)
@@ -495,76 +425,46 @@
         return self.command('sandbox', {'path': path}, callbacks, **backend_args)
 
     def lookup(self, name, file, **backend_args):
-<<<<<<< HEAD
-        return self.list_command('lookup', {'name': name, 'file': file}, ResultParse.parse_symbols, **backend_args)
+        callbacks, backend_args = self.make_callbacks('lookup', result_convert=ResultParse.parse_symbols, **backend_args)
+        return self.list_command('lookup', {'name': name, 'file': file}, callbacks, **backend_args)
 
     def whois(self, name, file, **backend_args):
-        return self.list_command('whois', {'name': name, 'file': file}, ResultParse.parse_symbols, **backend_args)
+        callbacks, backend_args = self.make_callbacks('whois', result_convert=ResultParse.parse_symbols, **backend_args)
+        return self.list_command('whois', {'name': name, 'file': file}, callbacks, **backend_args)
 
     def whoat(self, line, column, file, **backend_args):
-        return self.list_command('whoat', {'line': line, 'column': column, 'file': file}, ResultParse.parse_symbols, **backend_args)
-=======
-        callbacks, backend_args = self.make_callbacks('lookup', result_convert=ResultParse.parse_decls, **backend_args)
-        return self.list_command('lookup', {'name': name, 'file': file}, callbacks, **backend_args)
-
-    def whois(self, name, file, **backend_args):
-        callbacks, backend_args = self.make_callbacks('whois', result_convert=ResultParse.parse_declarations, **backend_args)
-        return self.list_command('whois', {'name': name, 'file': file}, callbacks, **backend_args)
->>>>>>> 3b156b79
+        callbacks, backend_args = self.make_callbacks('whoat', result_convert=ResultParse.parse_symbols, **backend_args)
+        return self.list_command('whoat', {'line': line, 'column': column, 'file': file}, callbacks, **backend_args)
 
     def scope_modules(self, _projcname, file, lookup='', search_type='prefix', **backend_args):
-        callbacks, backend_args = self.make_callbacks('scope_modules', result_convert=ResultParse.parse_modules_brief,
+        callbacks, backend_args = self.make_callbacks('scope_modules', result_convert=ResultParse.parse_module_ids,
                                                       **backend_args)
         return self.list_command('scope modules', {'query': {'input': lookup, 'type': search_type}, 'file': file},
-<<<<<<< HEAD
-                                 ResultParse.parse_module_ids, **backend_args)
-
-    def scope(self, file, lookup='', search_type='prefix', **backend_args):
-=======
                                  callbacks, **backend_args)
 
     def scope(self, file, lookup='', search_type='prefix', global_scope=False, **backend_args):
-        callbacks, backend_args = self.make_callbacks('scope', result_convert=ResultParse.parse_declarations, **backend_args)
->>>>>>> 3b156b79
+        callbacks, backend_args = self.make_callbacks('scope', result_convert=ResultParse.parse_symbol_ids, **backend_args)
         return self.list_command('scope',
                                  {'query': {'input': lookup,
                                             'type': search_type
                                            },
                                   'file': file
-<<<<<<< HEAD
-                                 }, ResultParse.parse_symbol_ids, **backend_args)
+                                 }, callbacks, **backend_args)
 
     def usages(self, qualified_name, **backend_args):
-        return self.list_command('usages', {'name': qualified_name}, **backend_args)
+        callbacks, backend_args = self.make_callbacks('usages', **backend_args)
+        return self.list_command('usages', {'name': qualified_name}, callbacks, **backend_args)
 
     def complete(self, sym, file, wide=False, **backend_args):
         qname = sym.qualified_name() if sym.name is not None else sym.module + '.'
+        callbacks, backend_args = self.make_callbacks('complete', result_convert=ResultParse.parse_symbols, **backend_args)
         return self.list_command('complete', {'prefix': qname, 'wide': wide, 'file': file},
-                                 ResultParse.parse_symbols, **backend_args)
+                                 callbacks, **backend_args)
 
     def hayoo(self, query, page=None, pages=None, **backend_args):
+        callbacks, backend_args = self.make_callbacks('hayoo', result_convert=ResultParse.parse_symbols, **backend_args)
         return self.list_command('hayoo', {'query': query, 'page': page or 0, 'pages': pages or 1},
-                                 ResultParse.parse_symbols, **backend_args)
-=======
-                                 }, callbacks, **backend_args)
-
-    def complete(self, sym, file, wide=False, **backend_args):
-        qname = sym.qualified_name() if sym.name is not None else sym.module + '.'
-        if 'contents' in backend_args:
-            contents = backend_args['contents']
-            del backend_args['contents']
-        callbacks, backend_args = self.make_callbacks('complete', result_convert=ResultParse.parse_declarations, **backend_args)
-        return self.list_command('complete',
-                                 {'prefix': qname,
-                                  'wide': wide,
-                                  'file': file,
-                                  'files': self.files_and_contents([file], contents)},
                                  callbacks, **backend_args)
-
-    def hayoo(self, query, page=None, pages=None, **backend_args):
-        callbacks, backend_args = self.make_callbacks('hayoo', result_convert=ResultParse.parse_decls, **backend_args)
-        return self.list_command('hayoo', {'query': query, 'page': page or 0, 'pages': pages or 1}, callbacks, **backend_args)
->>>>>>> 3b156b79
 
     def cabal_list(self, packages, **backend_args):
         def convert_to_cabal_packages(pkg_list):
@@ -574,7 +474,8 @@
         return self.list_command('cabal list', {'packages': packages}, callbacks, **backend_args)
 
     def unresolveds(self, files, **backend_args):
-        return self.list_command('unresolveds', {'files': files}, **backend_args)
+        callbacks, backend_args = self.make_callbacks('unresolveds', **backend_args)
+        return self.list_command('unresolveds', {'files': files}, callbacks, **backend_args)
 
     def lint(self, files=None, contents=None, hlint=None, wait_complete=False, **backend_args):
         action = self.list_command if wait_complete else self.async_list_command
@@ -608,16 +509,19 @@
                                  callbacks, **backend_args)
 
     def autofixes(self, messages, wait_complete=False, **backend_args):
+        callbacks, backend_args = self.make_callbacks('autofixes', result_convert=ResultParse.parse_corrections, **backend_args)
         action = self.list_command if wait_complete else self.async_list_command
-        return action('autofixes', {'messages': messages}, ResultParse.parse_corrections, **backend_args)
+        return action('autofixes', {'messages': messages}, callbacks, **backend_args)
 
     def refactor(self, messages, rest=[], pure=True, wait_complete=False, **backend_args):
+        callbacks, backend_args = self.make_callbacks('refactor', result_convert=ResultParse.parse_corrections, **backend_args)
         action = self.list_command if wait_complete else self.async_list_command
-        return action('refactor', {'messages': messages, 'rest': rest, 'pure': pure}, ResultParse.parse_corrections, **backend_args)
+        return action('refactor', {'messages': messages, 'rest': rest, 'pure': pure}, callbacks, **backend_args)
 
     def rename(self, name, new_name, file, wait_complete=False, **backend_args):
+        callbacks, backend_args = self.make_callbacks('rename', result_convert=ResultParse.parse_corrections, **backend_args)
         action = self.list_command if wait_complete else self.async_list_command
-        return action('rename', {'name': name, 'new-name': new_name, 'file': file}, ResultParse.parse_corrections, **backend_args)
+        return action('rename', {'name': name, 'new-name': new_name, 'file': file}, callbacks, **backend_args)
 
     def langs(self, _projectname, **backend_args):
         callbacks, backend_args = self.make_callbacks('langs', **backend_args)
@@ -627,21 +531,6 @@
         callbacks, backend_args = self.make_callbacks('flags', **backend_args)
         return self.command('flags', {}, callbacks, **backend_args)
 
-<<<<<<< HEAD
-=======
-    def autofix_show(self, messages, wait_complete, **backend_args):
-        action = self.list_command if wait_complete else self.async_list_command
-        callbacks, backend_args = self.make_callbacks('autofix show', result_convert=ResultParse.parse_corrections,
-                                                      **backend_args)
-        return action('autofix show', {'messages': messages}, callbacks, **backend_args)
-
-    def autofix_fix(self, messages, rest=None, pure=False, **backend_args):
-        callbacks, backend_args = self.make_callbacks('autofix fix', result_convert=ResultParse.parse_corrections,
-                                                      **backend_args)
-        return self.list_command('autofix fix', {'messages': messages, 'rest': rest or [], 'pure': pure},
-                                 callbacks, **backend_args)
-
->>>>>>> 3b156b79
     def ghc_eval(self, exprs, file=None, source=None, **backend_args):
         the_file = None
         if file is not None:
