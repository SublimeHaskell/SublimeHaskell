--- conflicted
+++ resolved
@@ -2,9 +2,7 @@
     { "keys": ["ctrl+shift+r"], "command": "sublime_haskell_go_to_declaration" },
     { "keys": ["ctrl+k", "ctrl+h", "ctrl+t"], "command": "sublime_haskell_show_type" },
     { "keys": ["ctrl+k", "ctrl+h", "ctrl+i"], "command": "sublime_haskell_insert_type" },
-<<<<<<< HEAD
-    { "keys": ["ctrl+k", "ctrl+i"], "command": "sublime_haskell_symbol_info" }
-=======
+    { "keys": ["ctrl+k", "ctrl+i"], "command": "sublime_haskell_symbol_info" },
     {
         "command": "sublime_haskell_complete",
         "args": {"characters": "."},
@@ -17,5 +15,4 @@
         "keys": ["("],
         "context": [ { "key": "auto_completion_popup" } ]
     }
->>>>>>> 86435dbb
 ]