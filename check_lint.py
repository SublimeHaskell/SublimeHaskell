--- conflicted
+++ resolved
@@ -41,19 +41,14 @@
         self.continue_success = continue_success
         self.status_msg = None
         if view.is_dirty() and self.filename:
-            self.contents[self.filename] = self.view.substr(sublime.Region(0, self.view.size()))
+            # self.contents[self.filename] = self.view.substr(sublime.Region(0, self.view.size()))
+            BackendMgr.active_backend().set_file_contents(file=self.filename, contents=self.view.substr(sublime.Region(0, self.view.size())))
 
 
     def run_chain(self, cmds, fly_mode=False):
         ParseOutput.MARKER_MANAGER.clear_error_marks()
         if self.filename:
             self.fly_mode = fly_mode
-<<<<<<< HEAD
-            self.contents = {}
-            if self.view.is_dirty():
-                BackendMgr.active_backend().set_file_contents(file=self.filename, contents=self.view.substr(sublime.Region(0, self.view.size())))
-=======
->>>>>>> 1a5df169
             if not self.fly_mode:
                 ParseOutput.hide_output(self.view)
             if cmds:
